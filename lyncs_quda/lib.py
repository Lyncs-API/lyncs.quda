--- conflicted
+++ resolved
@@ -265,11 +265,8 @@
     "blas_quda.h",
     "multigrid.h",
     "evenodd.h",
-<<<<<<< HEAD
     "array.h",
-=======
     "momentum.h",
->>>>>>> 55d9ad68
 ]
 
 
