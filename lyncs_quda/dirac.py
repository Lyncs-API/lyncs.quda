--- conflicted
+++ resolved
@@ -274,13 +274,9 @@
 
         n = len(phis)
         xs = []
-<<<<<<< HEAD
+
         ps = [spinor(self.gauge.global_lattice) for i in range(n)]
         _coeffs = lib.std.vector['double'](range(n))
-=======
-        ps = [spinor(self.gauge.lattice) for i in range(n)]
-        _coeffs = lib.std.vector["double"](range(n))
->>>>>>> aaaedfde
         if coeffs is None:
             coeffs = [1.0 for _ in range(n)]
 
