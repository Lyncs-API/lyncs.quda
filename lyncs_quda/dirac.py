--- conflicted
+++ resolved
@@ -7,14 +7,10 @@
 ]
 
 from functools import wraps
-<<<<<<< HEAD
 from dataclasses import dataclass, field
 from numpy import sqrt
-from lyncs_cppyy import make_shared
-=======
 from dataclasses import dataclass
 from lyncs_cppyy import make_shared, nullptr
->>>>>>> 95ab792c
 from .gauge_field import gauge, GaugeField
 from .clover_field import CloverField
 from .spinor_field import spinor
@@ -24,23 +20,16 @@
 
 @dataclass
 class Dirac:
-<<<<<<< HEAD
+
     # For QUDA DiracParam class:
     gauge: GaugeField  # TODO: check acceptable geometry of gauge as an argument to QUDA Dirac class
     _gauge: GaugeField = field(init=False, repr=False) # Do not define __getattribute__ to make this work, unless designed wisely
-    kappa: float = 1
-    m5: float = 0
-    Ls: int = 0
-=======
-    gauge: GaugeField
-    clover: GaugeField = None
-    clover_inv: GaugeField = None
-    precond: GaugeField = None
+    coarse_clover: GaugeField = None
+    coarse_clover_inv: GaugeField = None
+    coarse_precond: GaugeField = None
     kappa: float = 1
     m5: float = 0
     Ls: int = 1
-    csw: float = 0
->>>>>>> 95ab792c
     mu: float = 0
     epsilon: float = 0
 
@@ -80,7 +69,7 @@
             
     # TODO: Support more Dirac types
     #   Unsupported: PC for the below types, Hasenbusch for clover types
-    #                DomainWall(4D/PC), Mobius(PC/Eofa), (Improved)Staggered(KD/PC), Coarse(PC), GaugeLaplace(PC), GaugeCovDev
+    #                DomainWall(4D/PC), Mobius(PC/Eofa), (Improved)Staggered(KD/PC), CoarsePC, GaugeLaplace(PC), GaugeCovDev
     @property
     def type(self):
         "Type of the operator"
@@ -144,16 +133,19 @@
         if not self.is_coarse:
             return make_shared(lib.Dirac.create(self.quda_params))
         # Creating coarse operator
+        #  This constcutor seems to rely on initializeLazy when performing M, MdagM, etc.
+        #  initializeLazy seems to assume that if gauge is allocated on LOCATION,
+        #  then coarse_* is alredy allocated on LOCATION too if we use the follwing constructor
         return lib.DiracCoarse(
             self.quda_params,
             self.gauge.cpu_field,
-            self.clover.cpu_field,
-            self.clover_inv.cpu_field if self.clover_inv else nullptr,
-            self.precond.cpu_field if self.precond else nullptr,
+            self.coarse_clover.cpu_field if self.coarse_clover else nullptr, #if we give nullptr, (ok if gauge's location=CUDA) then cpuClass is internally allocated if an operand is located on cpu, but this is not accessible from Python side.  no accessor in DiracCoarse
+            self.coarse_clover_inv.cpu_field if self.coarse_clover_inv else nullptr,
+            self.coarse_precond.cpu_field if self.coarse_precond else nullptr,
             self.gauge.gpu_field,
-            self.clover.gpu_field,
-            self.clover_inv.gpu_field if self.clover_inv else nullptr,
-            self.precond.gpu_field if self.precond else nullptr,
+            self.coarse_clover.gpu_field if self.coarse_clover else nullptr,
+            self.coarse_clover_inv.gpu_field if self.coarse_clover_inv else nullptr,
+            self.coarse_precond.gpu_field if self.coarse_precond else nullptr,
         )
 
     def get_matrix(self, key="M"):
