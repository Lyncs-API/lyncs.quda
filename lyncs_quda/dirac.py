--- conflicted
+++ resolved
@@ -121,7 +121,7 @@
         # Note
         #  * clover_inv is necessary when doing clover inversion or applying prec coarse op
         #  * coarse_precond is necessary when applying prec coarse op
-<<<<<<< HEAD
+
         assert self.clover is not None and isinstance(self.clover, GaugeField)
         return lib.DiracCoarse(
             self.quda_params,
@@ -131,17 +131,6 @@
             self.coarse_precond.cpu_field if self.coarse_precond is not None else nullptr,
             self.gauge.gpu_field,
             self.clover.gpu_field,
-=======
-        assert self.coarse_clover is not None
-        return lib.DiracCoarse(
-            self.quda_params,
-            self.gauge.cpu_field,
-            self.coarse_clover.cpu_field,
-            self.coarse_clover_inv.cpu_field if self.coarse_clover_inv is not None else nullptr,
-            self.coarse_precond.cpu_field if self.coarse_precond is not None else nullptr,
-            self.gauge.gpu_field,
-            self.coarse_clover.gpu_field,
->>>>>>> a4836dc8
             self.coarse_clover_inv.gpu_field if self.coarse_clover_inv is not None else nullptr,
             self.coarse_precond.gpu_field if self.coarse_precond is not None else nullptr,
         )
