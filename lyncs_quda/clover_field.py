--- conflicted
+++ resolved
@@ -7,14 +7,8 @@
 ]
 
 import numpy
-<<<<<<< HEAD
+
 from lyncs_cppyy import make_shared, lib as to_pointer
-=======
-import cupy
-import ctypes
-from lyncs_cppyy import make_shared, lib as tmp, to_pointer, array_to_pointers
-from lyncs_utils import prod
->>>>>>> 907cd100
 from .lib import lib, cupy
 from .lattice_field import LatticeField
 from .gauge_field import GaugeField
@@ -62,14 +56,9 @@
         super().__init__(self._fmunu.field, comm=self._fmunu.comm)
 
         # QUDA clover field inherently works with real's not with complex's (c.f., include/clover_field_order.h)
-<<<<<<< HEAD
-        idof  = int((self._fmunu.ncol*self._fmunu.ndims)**2/2)
+
+        idof  = int((self._fmunu.ncol * self._fmunu.ndims)**2 / 2)
         prec  = self._fmunu.precision 
-=======
-        idof = 72  # int((self._fmunu.ncol*self._fmunu.ndims)**2/2)
-        prec = self._fmunu.precision
->>>>>>> 907cd100
-
         self._direct = (
             False  # Here, it is a flag to indicate whether the field has been computed
         )
@@ -83,27 +72,14 @@
         # norm used only when self.quda_precision = HALF or QUARTER?
         # Apparently, stride for clover field needs to be QUDA_FULL_SITE_SUBSET for clover fields,
         #  suggested by CloverFieldParam::CloverFieldParam(const CloverField &a) in clover_field.cpp
-<<<<<<< HEAD
         self._norm = new(dofs=(2,),empty=False,dtype=numpy.float32)     # 2 for chirality
         self._normInv = new(dofs=(2,),empty=False,dtype=numpy.float32)  # 2 for chirality #empty=False for testing
-        
-=======
-        self._norm = new(dofs=(2,), dtype=numpy.float32)  # 2 for chirality
-        self._normInv = new(dofs=(2,), dtype=numpy.float32)  # 2 for chirality
-
->>>>>>> 907cd100
         self._csw = csw
         self._twisted = twisted
         self._mu2 = mu2
         self._rho = rho
         self.computeTrLog = computeTrLog
-<<<<<<< HEAD
-        
-=======
-
-        self._quda_clover = None
-
->>>>>>> 907cd100
+
     # shape, dofs, dtype, iscomlex, isreal are overwriten to report their values for the clover field, instead of _fmunu
 
     @property
@@ -131,7 +107,6 @@
         "Whether the clover field dtype is real"
         return self._clover.isreal
 
-<<<<<<< HEAD
     # native_view? default_* saved for dofs+lattice?
     def default_view(self):
         N = 1 if self.order is "FLOAT2" else 4
@@ -140,8 +115,6 @@
 
         return self.field.view().reshape(shape)
     
-=======
->>>>>>> 907cd100
     @property
     def csw(self):
         return self._csw
@@ -174,14 +147,8 @@
         "Data order of the field"
         if self.precision is "double":
             return "FLOAT2"
-<<<<<<< HEAD
         return "FLOAT4"
         
-=======
-        else:
-            return "FLOAT4"
-
->>>>>>> 907cd100
     @property
     def quda_order(self):
         "Quda enum for data order of the field"
@@ -262,11 +229,7 @@
             arr = self.quda_field.TrLog()
             arr.reshape((2,))
             return numpy.frombuffer(arr, dtype=self.dtype, count=2)
-<<<<<<< HEAD
         return None
-=======
-        return numpy.zeros((2,), dtype="double")
->>>>>>> 907cd100
 
     @property
     def Bytes(self):
