"""
Interface to clover_field.h
"""

__all__ = [
    "CloverField",
]

import numpy
from cppyy.gbl.std import vector

from lyncs_cppyy import make_shared, to_pointer
from .lib import lib, cupy
from .lattice_field import LatticeField
from .gauge_field import GaugeField
from .enums import QudaParity

# TODO list
# We want dimension of (cu/num)py array to reflect parity and order
# For float64, native order is (2,72,-1)   where the (left/right)-most index is for parity/real-imag
# For flaot32, native order is (2,36,-1,4) where the (left/right)-most index is for parity/real-imag+half_of_color_spin
# make compatible with QUDA_CLOVER_DYNAMIC=ON


class CloverField(LatticeField):
    """
    Mimics the quda::CloverField object
     This is designed as an intermediary to QUDA CloverField class
     so that it should have 1-to-1 correspondence to an QUDA instance.
    Note:
     * This class stores the corresponding gauge field in its "field" attribute
        to make except-clause of copy() work
     * direct & inverse fields are both allocated upon initialization
     * Only rho is mutable.  To change other params, a new instance should be created
     * QUDA convention for clover field := 1+i ( kappa csw )/4 sigma_mu,nu F_mu,nu (<-sigma_mu,nu: spinor tensor)
     *  so that sigma_mu,nu = i[g_mu, g_nu], F_mu,nu = (Q_mu,nu - Q_nu,mu)/8 (1/2 is missing from sigma_mu,nu)
    """

    def __init__(
        self,
        fmunu,
        coeff=0.0,
        twisted=False,
        mu2=0,
        tf="NO",
        eps2=0,
        rho=0,
        computeTrLog=False,
    ):
        # ASSUME: coeff = kappa*csw wihout a normalization factor of 1/4 or 1/32 (suggested in interface_quda.cpp)
        # ? better to store fmunu.quda_field to _fmunu -> import gauge_tensor to be used in some methods
        # ? better to put clover into self.field -> need walk-around to make copy() work
        if not isinstance(fmunu, GaugeField):
            fmunu = GaugeField(fmunu)
        self._fmunu = fmunu.compute_fmunu()
        super().__init__(self._fmunu.field, comm=self._fmunu.comm)

        # QUDA clover field inherently works with real's not with complex's (c.f., include/clover_field_order.h)

        idof = int((self._fmunu.ncol * self._fmunu.ndims) ** 2 / 2)
        prec = self._fmunu.precision
        self._direct = (
            False  # Here, it is a flag to indicate whether the field has been computed
        )
        self._inverse = (
            False  # Here, it is a flag to indicate whether the field has been computed
        )

        new = lambda idof: LatticeField.create(
            self._fmunu.global_lattice,
            dofs=(idof,),
            dtype=prec,
            device=self._fmunu.device,
            empty=True,
        )
        self._clover = new(idof)
        self._cloverInv = new(idof)
        self.coeff = coeff
        self._twisted = twisted
        self._twist_flavor = tf
        self._mu2 = mu2
        self._eps2 = eps2
        self._rho = rho
        self.computeTrLog = computeTrLog

    # shape, dofs, dtype, iscomlex, isreal are overwriten to report their values for the clover field, instead of _fmunu

    @property
    def shape(self):
        "Shape of the clover field"
        return self._clover.shape

    @property
    def dofs(self):
        "Shape of the per-site degrees of freedom"
        return self._clover.dofs

    @property
    def dtype(self):
        "Clover field data type"
        return self._clover.dtype

    @property
    def iscomplex(self):
        "Whether the clover field dtype is complex"
        return self._clover.iscomplex

    @property
    def isreal(self):
        "Whether the clover field dtype is real"
        return self._clover.isreal

    # naming suggestion: native_view? default_* saved for dofs+lattice?
    def default_view(self):
        N = 1 if self.order == "FLOAT2" else 4
        shape = (2,)  # even-odd
        shape += (self.dofs[0] // N, -1, N)

        return self.field.view().reshape(shape)

    @property
    def twisted(self):
        return self._twisted

    @property
    def twist_flavor(self):
        return self._twist_flavor

    @property
    def mu2(self):
        return self._mu2

    @property
    def eps2(self):
        return self._eps2

    @property
    def rho(self):
        return self._rho

    @rho.setter
    def rho(self, val):
        if not isinstance(val, float):
            if isinstance(val, int):
                val = float(val)
            else:
                raise TypeError("rho value should be a real number")
        if self._quda is not None:
            self._quda.setRho(val)
        self._rho = val

    @property
    def order(self):
        "Data order of the field"
        if self.precision == "double":
            return "FLOAT2"
        return "FLOAT4"

    @property
    def quda_order(self):
        "Quda enum for data order of the field"
        return getattr(lib, f"QUDA_{self.order}_CLOVER_ORDER")

    @property
    def quda_params(self):
        "Returns an instance of quda::CloverFieldParams"
        """
        Remarks:
         computeClover assumes param.reconstruct True 
          if compiled with QUDA_CLOVER_RECONSTRUCT=ON
          else False, which is default
         So to use this function to construct clover field, we need to
          stick with the default value
         When compiled with QUDA_CLOVER_DYNAMIC=ON, clover field is used as 
          an alias to inverse.  not really sure what this is, but does 
          not work properly when reconstruct==True
        """
        params = lib.CloverFieldParam()
        lib.copy_struct(params, super().quda_params)
        params.inverse = True
        params.clover = to_pointer(self._clover.ptr)
        params.cloverInv = to_pointer(self._cloverInv.ptr)
        params.coeff = self.coeff
        params.twisted = self.twisted
        params.twist_flavor = getattr(lib, f"QUDA_TWIST_{self.twist_flavor}")
        params.mu2 = self.mu2
        params.epsilon2 = self.eps2
        params.rho = self.rho
        params.order = self.quda_order
        params.create = lib.QUDA_REFERENCE_FIELD_CREATE
        params.location = self.quda_location
        return params

    @property
    def quda_field(self):
        "Returns an instance of quda::(cpu/cuda)CloverField for QUDA_(CPU/CUDA)_FIELD_LOCATION"
        self.activate()
        if self._quda is None:
            self._quda = make_shared(lib.CloverField.Create(self.quda_params))
        return self._quda

    @property
    def clover_field(self):
        # Note: This is a kind reminder that QUDA internally applies a normalization factor of 1/2 in clover field.
        if not self._direct:
            lib.computeClover(self.quda_field, self._fmunu.quda_field, self.coeff)
            self._direct = True
        return self._clover.field

    @property
    def inverse_field(self):
        if not self._inverse:
            self.clover_field
            lib.cloverInvert(self.quda_field, self.computeTrLog)
            self._inverse = True
        return self._cloverInv.field

    @property
    def trLog(self):
        if self._inverse and self.computeTrLog:
            # separation into the following two lines is necessary
            arr = self.quda_field.TrLog().data  # can simply use tuple?
            arr.reshape((2,))
            return numpy.frombuffer(arr, dtype="double", count=2)
        return None

    def is_native(self):
        "Whether the field is native for Quda"
        return lib.clover.isNative(self.quda_order, self.quda_precision)

    @property
    def ncol(self):
        # The value is hard-coded to be 3 in the constructor found in clover_field.cpp & include/kernel/clover_invert.cuh
        return self.quda_field.Ncolor()

    @property
    def nspin(self):
        # The value is hard-coded to be 4 in the constructor found in clover_field.cpp & include/kernel/clover_invert.cuh
        return self.quda_field.Nspin()

    @property
    def reconstruct(self):
        return self.quda_field.Reconstruct()

    @property
    def csw(self):
        return self.quda_field.Csw()

    # used when reconstructing the clover field
    @property
    def diagonal(self):
        return self.quda_field.Diagonal()

    @diagonal.setter
    def diagonal(self, val: float):
        self.quda_field.Diagonal(val)

    @property
    def Bytes(self):
        return self.quda_field.Bytes()

    @property
    def total_bytes(self):
        return self.quda_field.TotalBytes()

    @property
    def compressed_block_size(self):
        return self.quda_field.compressed_block_size()

    def max_elem(self, inverse=False):  # ? don't know what this is
        return self.quda_field.max_element(inverse)

    """
    Note for norm(1,2) & abs_(max,min)
     For norm1, norm2,   
       QUDA turns CloverField into basically a pointer to complex numbers 
        so that 12 entries of .5 becomes 6 entries of 0.5*(1+I)  
     For abs_max, abs_min,
       QUDA treats fields as fields of reals and finds L-inf norm of the sequence 
     Norm factor
       If not QUDA_PACKED_CLOVER_ORDER, norm factor of 2 is applied to the sequence
       If QUDA_PACKED_CLOVER_ORDER, the factor == 1 
    """

    def norm1(self, inverse=False):
        "Computes the L1 norm of the field"
        return self.quda_field.norm1(inverse)

    def norm2(self, inverse=False):
        "Computes the L2 norm of the field"
        return self.quda_field.norm2(inverse)

    def abs_max(self, inverse=False):
        "Computes the absolute maximum of the field (Linfinity norm)"
        return self.quda_field.abs_max(inverse)

    def abs_min(self, inverse=False):
        "Computes the absolute minimum of the field"
        return self.quda_field.abs_min(inverse)

    def computeCloverForce(self, gauge, force, D, vxs, vps, mult=2, coeffs=None):
        # contribution from TrLn A and U dA/dU are similar except for the factor in the middle of the expression
        # i.e., they have the form: GL A GR where A is different
        # so computeCloverSigmaTrace and computeCloverSigmaOprod computes A for each and add them together.
        # cloverDerivative computes and multiplies GL and GR without csw*kappa*normalizarion_factor

        # D: Python Dirac class
        # mult: Number fermions this bilinear reresents
        # coeff: Array of residues for each contribution (multiplied by stepsize)
        #  interface_quda.cpp suggests that it is an overall coeffs to the entire force term except for sigmaTr

        # TODO
        # does not work when D.type == CLOVERPC

        ck = D.kappa * D.csw / 8.0
        k2 = D.kappa * D.kappa
        n = len(vxs)

        if not D.full and not D.even:
            # The obstacle is computeCloverSigmaTrace
            # This needs to be able to work on both A_o and A_e
            raise NotImplementedError("QUDA implements only for EVEN case")

        # First compute the contribution from Tr ln A
        oprod = force.new(
            reconstruct="NO", empty=False, is_momentum=False, dofs=(6, 18)
        )
        if not D.full and D.even:
            # check!: we need only TrLn A_o for EVEN and TrLn A_e for ODD.
            D.clover.inverse_field
            lib.computeCloverSigmaTrace(
                oprod.quda_field, D.clover.quda_field, 2.0 * ck * mult
            )

        # Now the U dA/dU terms (for the moment, we assume either full or even)
        ferm_epsilon = lib.std.vector(
            [
                lib.std.vector(
                    [2.0 * ck * coeffs[i], -k2 * 2.0 * ck * coeffs[i]]
                    if not D.full
                    else [2.0 * ck * coeffs[i], 2.0 * ck * coeffs[i]]
                )
                for i in range(n)
            ]
        )
        lib.computeCloverSigmaOprod(oprod.quda_field, vxs, vps, ferm_epsilon)

        R = [2 if d == 0 else 1 for d in range(4)]
        oprodEx = oprod.extended_field(sites=R)
        u = gauge.extended_field(sites=R)
        if gauge.precision == "double":
<<<<<<< HEAD
            u = gauge.prepare_in(gauge, reconstruct="NO").extended_field(sites = R)
        lib.cloverDerivative(force.quda_field, u, oprodEx, 1.0, getattr(lib, "QUDA_ODD_PARITY"))
        lib.cloverDerivative(force.quda_field, u, oprodEx, 1.0, getattr(lib, "QUDA_EVEN_PARITY"))
=======
            u = gauge.cast(reconstruct="NO").extended_field(sites=R)
        lib.cloverDerivative(
            force.quda_field, u, oprodEx, 1.0, getattr(lib, "QUDA_ODD_PARITY")
        )
        lib.cloverDerivative(
            force.quda_field, u, oprodEx, 1.0, getattr(lib, "QUDA_EVEN_PARITY")
        )
>>>>>>> aaaedfde

        return force<|MERGE_RESOLUTION|>--- conflicted
+++ resolved
@@ -349,18 +349,12 @@
         oprodEx = oprod.extended_field(sites=R)
         u = gauge.extended_field(sites=R)
         if gauge.precision == "double":
-<<<<<<< HEAD
             u = gauge.prepare_in(gauge, reconstruct="NO").extended_field(sites = R)
-        lib.cloverDerivative(force.quda_field, u, oprodEx, 1.0, getattr(lib, "QUDA_ODD_PARITY"))
-        lib.cloverDerivative(force.quda_field, u, oprodEx, 1.0, getattr(lib, "QUDA_EVEN_PARITY"))
-=======
-            u = gauge.cast(reconstruct="NO").extended_field(sites=R)
         lib.cloverDerivative(
             force.quda_field, u, oprodEx, 1.0, getattr(lib, "QUDA_ODD_PARITY")
         )
         lib.cloverDerivative(
             force.quda_field, u, oprodEx, 1.0, getattr(lib, "QUDA_EVEN_PARITY")
         )
->>>>>>> aaaedfde
 
         return force