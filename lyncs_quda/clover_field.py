--- conflicted
+++ resolved
@@ -296,18 +296,7 @@
 
     def abs_min(self, inverse=False):
         "Computes the absolute minimum of the field"
-<<<<<<< HEAD
         return self.quda_field.abs_min(inverse)
-
-    # ? may not be necessary
-    def backup(self):
-        "Back up clover field (& its inverse if computed) onto CPU"
-        self.quda_field.backup()
-
-    # ? may not be necessary
-    def restore(self):
-        "Restore clover field (& its inverse if computed) from CPU to GPU"
-        self.quda_field.restore()
 
     def computeCloverForce(self, gauge, force, D, vxs, vps, mult=2, coeffs=None):
         # contribution from TrLn A and U dA/dU are similar except for the factor in the middle of the expression
@@ -353,7 +342,4 @@
         lib.cloverDerivative(force.quda_field, u, oprodEx, 1.0, getattr(lib, "QUDA_ODD_PARITY"))
         lib.cloverDerivative(force.quda_field, u, oprodEx, 1.0, getattr(lib, "QUDA_EVEN_PARITY"))
 
-        return force
-=======
-        return self.quda_field.abs_min(inverse)
->>>>>>> af1bc032
+        return force