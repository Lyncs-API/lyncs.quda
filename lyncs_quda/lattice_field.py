--- conflicted
+++ resolved
@@ -139,21 +139,15 @@
             local_lattice = ()
             procs = comm.dims
             for ldim, cdim in zip(global_lattice, procs):
-<<<<<<< HEAD
-                if not (ldim/cdim).is_integer():
-                    raise ValueError("Each lattice dim needs to be divisible by the corresponding dim of the Cartesian communicator!")
-                local_lattice += (int(ldim/cdim),)
-        else:
-            local_lattice = lattice
-            
-=======
+
                 if not (ldim / cdim).is_integer():
                     raise ValueError(
                         "Each lattice dim needs to be divisible by the corresponding dim of the Cartesian communicator!"
                     )
                 local_lattice += (int(ldim / cdim),)
-
->>>>>>> df6444cd
+        else:
+            local_lattice = lattice
+
         with backend(device) as bck:
             if isinstance(lattice, (numpy.ndarray, cupy.ndarray)):
                 return cls(bck.array(lattice), comm=comm, **kwargs)
