"""
Interface to lattice_field.h
"""

__all__ = [
    "LatticeField",
]

from array import array
from contextlib import contextmanager
import numpy
from lyncs_cppyy import nullptr
from lyncs_utils import prod
from .enums import QudaPrecision
from .lib import lib, cupy

from lyncs_cppyy import to_pointer
import ctypes

def get_precision(dtype):
    if dtype in ["float64", "complex128"]:
        return "double"
    if dtype in ["float32", "complex64"]:
        return "single"
    if dtype in ["float16"]:  # , "complex32"
        return "half"
    raise ValueError


def get_ptr(array):
    "Memory pointer"
    if isinstance(array, numpy.ndarray):
        return array.__array_interface__["data"][0]
    return array.data.ptr


def reshuffle(field, N0, N1):
    #### PROPOSAL - template #### not sure if this is better than manual for-loop in Python
    # TODO: write safegurds
    # ASSUME: array in field has shape= dofs+lattice so that self.dofs, etc works; add dofs attribute if not
    # ASSUME: Given array is actually ordered so that parity is slowest running index; currently is default; see below

    xp = field.backend

    sub = []
    sub.append(field.field.reshape((2, -1))[0, :])
    sub.append(field.field.reshape((2, -1))[1, :])

    dof = (1,) + field.dofs if len(field.dofs) == 1 else field.dofs
    idof = prod(field.dofs[1:])
    dof0 = (dof[0],) + (idof // N0,)
    dof1 = (dof[0],) + (idof // N1,)
    for i in range(2):
        sub[i] = xp.transpose(
            xp.transpose(sub[i].reshape(dof0 + (-1, N0)), axes=(0, 2, 1, 3)).reshape(
                (dof[0],) + (-1, dof1[1], N1)
            ),
            axes=(0, 2, 1, 3),
        )

    field.field = xp.concatenate(
        sub[0] + sub[1]
    )  # ATTENTION: this will affects self.dofs, etc


@contextmanager
def backend(device=True):
    if device is False or device is None:
        yield numpy
    else:
        if device is True:
            device = lib.device_id

        if not isinstance(device, int):
            raise TypeError("Expected device to be an integer or None/True/False")

        # ? is this safe?
        lib.device_id = device
        with cupy.cuda.Device(device):
            yield cupy


class LatticeField(numpy.lib.mixins.NDArrayOperatorsMixin):
    "Mimics the quda::LatticeField object"

    @classmethod
    def get_dtype(cls, dtype):
        return numpy.dtype(dtype)

    @classmethod
    def create(cls, lattice, dofs=None, dtype=None, device=True, empty=True, **kwargs):
        "Constructs a new lattice field with default dtype=None, translating into float64"
        if isinstance(lattice, cls):
            return lattice

        with backend(device) as bck:
            if isinstance(lattice, (numpy.ndarray, cupy.ndarray)):
                return cls(bck.array(lattice), **kwargs)

            new = bck.empty if empty else bck.zeros
            shape = tuple(dofs) + tuple(lattice)
            return cls(new(shape, dtype=cls.get_dtype(dtype)), **kwargs)

    def new(self, empty=True, **kwargs):
        "Returns a new empty field based on the current"
        return self.create(
            self.lattice,
            dofs=kwargs.get("dofs", self.dofs),
            dtype=kwargs.get("dtype", self.dtype),
            device=kwargs.get("device", self.device),
            empty=empty,
        )

    def copy(self, other=None, out=None, **kwargs):
        "Returns out, a copy+=kwargs, of other if given, else of self"
        # ASSUME: if out != None, out <=> other/self+=kwargs
        # if other and out are both given, this behaves like a classmethod except out&other are casted into type(self)

<<<<<<< HEAD
        out = self.prepare(out, copy=False, check=False, **kwargs) #check=False => if out!=None, converts from type(out) to type(self); else create a new one with kwargs
        if other is None:
            other = self
        kwargs.update({"dofs":out.dofs}) # to enable equiv check; or we can trust user and set check=False
        other = out.prepare(other, copy=False, check=False, switch=True, **kwargs) #switch=True=>check if out<=>other+=kwargs
        try:
            out.quda_field.copy(other.quda_field)
        except NotImplementedError: # at least, serial version calls exit(1) from qudaError, which is not catched by this
            out = out.prepare((other.field.copy()), copy=False) #the orignal code may lead to infinite recursion
=======
        out = self.prepare(
            out, copy=False, check=False, **kwargs
        )  # check=False => if out!=None, this simply converts from type(out) to type(self);
        if other is None:
            other = self
        other = out.cast(
            other, copy=False, check=True, switch=True, dofs=out.dofs
        )  # hack to ignore dof cmp
        out.quda_field.copy(
            other.quda_field
        )  # Attention!: not present in lattice_field.h. So only some children support this
>>>>>>> 8437f8b2
        return out

    def equivalent(self, other, switch=False, **kwargs):
        "Whether other is equivalent to self with kwargs"
        # Check if self+kwargs <=> other

        if switch:
            self, other = other, self

        if not isinstance(other, type(self)):
            return False
        dtype = kwargs.get("dtype", self.dtype)
        if other.dtype != dtype:
            return False
        device = kwargs.get("device", self.device)
        if other.device != device:
            return False
<<<<<<< HEAD
        dofs = kwargs.get("dofs", self.dofs) #None) #? to force to specify dof in kwargs?
=======

        dofs = kwargs.get(
            "dofs", self.dofs
        )  # None) #so force to specify dof in kwargs?
>>>>>>> 8437f8b2
        if dofs and other.dofs != dofs:
            return False
        return True

<<<<<<< HEAD

    def cast(self, other=None, copy=True, check=False, **kwargs):
        "Cast other (self if not given) into type(self) and copy or check for compatibility"

        if other is None:
            other = self
        return self.prepare(other, copy=copy, check=check, **kwargs)

        """
=======
    def cast(self, other, copy=True, check=True, **kwargs):
        "Cast a field in other into an instance of type(self) and check for compatibility"
>>>>>>> 8437f8b2
        cls = type(self)
        if other is None:
            other = self
        if not isinstance(other, cls):
            other = cls(other)

<<<<<<< HEAD
        # (check, copy)                 expect
        # (T, T): check but not copy      check & copy
        # (T, F): copy but no check       check & not copy
        # (F, T): does nothing            no check & just copy
        # (F, F): does nothing            does nothing
        if check and not self.equivalent(other, **kwargs):
            if copy:
                raise ValueError("The given field is not appropriate")
            return self.copy(other, **kwargs) 
=======
            raise ValueError("The given field is not appropriate")
        if copy:
            return self.copy(other, **kwargs)
>>>>>>> 8437f8b2
        return other
        """
        
    def prepare(self, *fields, copy=True, check=False, switch=False, **kwargs):
        "Prepares the fields by creating new one if None given else casting them to type(self) then  checking them if compatible with self and/or copying them"
        if not fields:
            return self  # Needed? or raise error
        if len(fields) == 1:
            field = fields[0]
            if field is None:
                return self.new(**kwargs)
            cls = type(self)
            if not isinstance(field, cls):
                field = cls(field)
            if check and not self.equivalent(field, switch=switch, **kwargs):
                raise ValueError("The given field is not appropriate")
            if copy:
                return self.copy(other=field, **kwargs)
            return field
        return tuple(self.prepare(field, **kwargs) for field in fields)

    def __init__(self, field, comm=None):
        self.field = field
        self.comm = comm
        self._quda = None
        self.activate()

    def activate(self):
        "Activates the current field. To be called before using the object in quda"
        lib.set_comm(self.comm)

    @property
    def field(self):
        "The underlaying lattice field"
        return self._field

    @field.setter
    def field(self, field):
        if isinstance(field, LatticeField):
            field = field.field
        if not isinstance(field, (numpy.ndarray, cupy.ndarray)):
            raise TypeError("Supporting only numpy or cupy for field")
        if isinstance(field, cupy.ndarray) and field.device.id != lib.device_id:
            raise TypeError("Field is stored on a different device than the quda lib")
        if len(field.shape) < 4:
            raise ValueError("A lattice field should not have shape smaller than 4")
        self._field = field

    def get(self):
        "Returns the field as numpy array"
        return self.__array__()

    def __array__(self, *args, **kwargs):
        out = self.field
        if self.device is not None:
            out = out.get()
        return out.__array__(*args, **kwargs)

    def complex_view(self):
        "Returns a complex view of the field"
        if self.iscomplex:
            return self.field
        if self.dtype == "float64":
            return self.field.view("complex128")
        elif self.dtype == "float32":
            return self.field.view("complex64")
        raise TypeError(f"Cannot convert {self.dtype} to complex")

    def default_view(self):
        "Returns the default view of the field including reshaping"
        return self.complex_view()

    @property
    def backend(self):
        "The backend of the field: cupy or numpy"
        if isinstance(self.field, cupy.ndarray):
            return cupy
        return numpy

    @property
    def device(self):
        "Device id of the field (None if not on GPUs)"
        if isinstance(self.field, cupy.ndarray):
            return self.field.device.id
        return None

    @property
    def shape(self):
        "Shape of the field"
        return self.field.shape

    @property
    def location(self):
        "Memory location of the field (CPU or CUDA)"
        return "CPU" if isinstance(self.field, numpy.ndarray) else "CUDA"

    @property
    def quda_location(self):
        "Quda enum for memory location of the field (CPU or CUDA)"
        return getattr(lib, f"QUDA_{self.location}_FIELD_LOCATION")

    @property
    def ndims(self):
        "Number of lattice dimensions"
        return 4

    @property
    def dims(self):
        "Shape of the lattice dimensions"
        return self.shape[-self.ndims :]

    lattice = dims

    @property
    def quda_dims(self):
        "Memory array with lattice dimensions including halo width"
        return array("i", self.dims)
    
    @property
    def dofs(self):
        "Shape of the per-site degrees of freedom"
        return self.shape[: -self.ndims]

    @property
    def dtype(self):
        "Field data type"
        return self.field.dtype

    @property
    def iscomplex(self):
        "Whether the field dtype is complex"
        return self.backend.iscomplexobj(self.field)

    @property
    def isreal(self):
        "Whether the field dtype is real"
        return self.backend.isrealobj(self.field)

    @property
    def precision(self):
        "Field data type precision"
        return get_precision(self.dtype)

    @property
    def quda_precision(self):
        "Quda enum for field data type precision"
        return int(QudaPrecision[get_precision(self.dtype)])

    @property
    def ghost_exchange(self):
        "Ghost exchange"
        return "NO"

    @property
    def quda_ghost_exchange(self):
        "Quda enum for ghost exchange"
        return getattr(lib, f"QUDA_GHOST_EXCHANGE_{self.ghost_exchange}")

    @property
    def pad(self):
        "Memory padding"
        return 0

    @property
    def ptr(self):
        "Memory pointer"
        if isinstance(self.field, numpy.ndarray):
            return self.field.__array_interface__["data"][0]
        return self.field.data.ptr

    @property
    def quda_params(self):
        "Returns an instance of quda::LatticeFieldParam"
        return lib.LatticeFieldParam(
            self.ndims,
            self.quda_dims,
            self.pad,
            self.quda_precision,
            self.quda_ghost_exchange,
        )

    # ? this assumes: mem_type(QUDA_MEMORY_DEVICE),
    # siteSubset(QUDA_FULL_SITE_SUBSET) => volumeCB =  volume / 2 = stride (as pad==0)
    # Here, local volume (with no halo) = volume (with halo) as ghost_exchange == NO

    def reduce(self, val, local=False, opr="SUM"):
        if self.comm is None or local:
            return val
        return self.comm.allreduce(val, getattr(lib.MPI, opr))

    @property
    def quda_field(self):
        "Returns an instance of a quda class"
        raise NotImplementedError("Creating a LatticeField")

    @property
    def cpu_field(self):
        "Returns a cpuField class if possible, otherwise nullptr"
        if self.device is None:
            return self.quda_field
        return nullptr

    @property
    def gpu_field(self):
        "Returns a gpuField class if possible, otherwise nullptr"
        if self.device is not None:
            return self.quda_field
        return nullptr

    def __array_ufunc__(self, ufunc, method, *args, **kwargs):
        prepare = (
            lambda arg: self.prepare(arg).field
            if isinstance(arg, LatticeField)
            else arg
        )
        args = tuple(map(prepare, args))
        fnc = getattr(ufunc, method)
        return type(self)(fnc(*args, **kwargs))

    def __bool__(self):
        return bool(self.field.all())<|MERGE_RESOLUTION|>--- conflicted
+++ resolved
@@ -116,7 +116,6 @@
         # ASSUME: if out != None, out <=> other/self+=kwargs
         # if other and out are both given, this behaves like a classmethod except out&other are casted into type(self)
 
-<<<<<<< HEAD
         out = self.prepare(out, copy=False, check=False, **kwargs) #check=False => if out!=None, converts from type(out) to type(self); else create a new one with kwargs
         if other is None:
             other = self
@@ -126,19 +125,6 @@
             out.quda_field.copy(other.quda_field)
         except NotImplementedError: # at least, serial version calls exit(1) from qudaError, which is not catched by this
             out = out.prepare((other.field.copy()), copy=False) #the orignal code may lead to infinite recursion
-=======
-        out = self.prepare(
-            out, copy=False, check=False, **kwargs
-        )  # check=False => if out!=None, this simply converts from type(out) to type(self);
-        if other is None:
-            other = self
-        other = out.cast(
-            other, copy=False, check=True, switch=True, dofs=out.dofs
-        )  # hack to ignore dof cmp
-        out.quda_field.copy(
-            other.quda_field
-        )  # Attention!: not present in lattice_field.h. So only some children support this
->>>>>>> 8437f8b2
         return out
 
     def equivalent(self, other, switch=False, **kwargs):
@@ -156,20 +142,11 @@
         device = kwargs.get("device", self.device)
         if other.device != device:
             return False
-<<<<<<< HEAD
         dofs = kwargs.get("dofs", self.dofs) #None) #? to force to specify dof in kwargs?
-=======
-
-        dofs = kwargs.get(
-            "dofs", self.dofs
-        )  # None) #so force to specify dof in kwargs?
->>>>>>> 8437f8b2
         if dofs and other.dofs != dofs:
             return False
         return True
 
-<<<<<<< HEAD
-
     def cast(self, other=None, copy=True, check=False, **kwargs):
         "Cast other (self if not given) into type(self) and copy or check for compatibility"
 
@@ -178,17 +155,12 @@
         return self.prepare(other, copy=copy, check=check, **kwargs)
 
         """
-=======
-    def cast(self, other, copy=True, check=True, **kwargs):
-        "Cast a field in other into an instance of type(self) and check for compatibility"
->>>>>>> 8437f8b2
         cls = type(self)
         if other is None:
             other = self
         if not isinstance(other, cls):
             other = cls(other)
 
-<<<<<<< HEAD
         # (check, copy)                 expect
         # (T, T): check but not copy      check & copy
         # (T, F): copy but no check       check & not copy
@@ -198,11 +170,6 @@
             if copy:
                 raise ValueError("The given field is not appropriate")
             return self.copy(other, **kwargs) 
-=======
-            raise ValueError("The given field is not appropriate")
-        if copy:
-            return self.copy(other, **kwargs)
->>>>>>> 8437f8b2
         return other
         """
         
