--- conflicted
+++ resolved
@@ -127,20 +127,13 @@
         
     def new(self, empty=True, **kwargs):
         "Returns a new empty field based on the current"
-<<<<<<< HEAD
+
         out = self.create(
             self.dims,
             dofs=kwargs.pop("dofs", self.dofs),
             dtype=kwargs.pop("dtype", self.dtype),
             device=kwargs.pop("device", self.device),
-=======
-        return self.create(
-            self.lattice,
-            dofs=kwargs.get("dofs", self.dofs),
-            dtype=kwargs.get("dtype", self.dtype),
-            device=kwargs.get("device", self.device),
-            comm=kwargs.get("comm", self.comm),
->>>>>>> a4836dc8
+            comm=kwargs.pop("comm", self.comm),
             empty=empty,
             **kwargs,
         )
@@ -168,16 +161,12 @@
             out.quda_field.copy(other.quda_field)
         except NotImplementedError:  # at least, serial version calls exit(1) from qudaError, which is not catched by this
             assert False
-<<<<<<< HEAD
             out = out.prepare(
                 (other.field.copy()), copy=False
             )  # the orignal code may lead to infinite recursion
-=======
-            out = out.prepare((other.field.copy()), copy=False) #the orignal code may lead to infinite recursion
         except Exception:
             print("fatal")
             assert False
->>>>>>> a4836dc8
         return out
 
     def equivalent(self, other, switch=False, **kwargs):
