"""
Interface to gauge_field.h
"""

__all__ = [
    "gauge",
    "gauge_field",
    "gauge_scalar",
    "gauge_links",
    "gauge_tensor",
    "gauge_coarse",
    "momentum",
    "GaugeField",
]

from time import time
from math import sqrt
from collections import defaultdict
import numpy
from lyncs_cppyy import make_shared, lib as tmp, to_pointer, array_to_pointers
from lyncs_utils import prod, isiterable
from .lib import lib, cupy
from .lattice_field import LatticeField, backend
from .time_profile import default_profiler

# TODO: Make array dims consistent with gauge order


def gauge_field(lattice, dofs=(4, 18), **kwargs):
    "Constructs a new gauge field"
    # TODO add option to select field type -> dofs
    # TODO reshape/shuffle to native order
    return GaugeField.create(lattice, dofs=dofs, **kwargs)


def gauge_scalar(lattice, dofs=18, **kwargs):
    "Constructs a new scalar gauge field"
    return gauge_field(lattice, dofs=(1, dofs), **kwargs)


def gauge_links(lattice, dofs=18, **kwargs):
    "Constructs a new gauge field of links"
    return gauge_field(lattice, dofs=(4, dofs), **kwargs)


gauge = gauge_links


def gauge_tensor(lattice, dofs=18, **kwargs):
    "Constructs a new gauge field with tensor structure"
    return gauge_field(lattice, dofs=(6, dofs), **kwargs)


def gauge_coarse(lattice, dofs=2 * 48**2, **kwargs):
    "Constructs a new coarse gauge field"
    return gauge_field(lattice, dofs=(8, dofs), **kwargs)


def momentum(lattice, **kwargs):
    return gauge_field(lattice, dofs=(4, 10), **kwargs)


class GaugeField(LatticeField):
    "Mimics the quda::GaugeField object"

    @LatticeField.field.setter
    def field(self, field):
        LatticeField.field.fset(self, field)
        if self.reconstruct == "INVALID":
            raise TypeError(f"Unrecognized field dofs {self.dofs}")

    def new(self, reconstruct=None, **kwargs):
        "Returns a new empty field based on the current"
        if reconstruct is None:
            pass
        elif reconstruct == self.reconstruct:
            pass
        elif reconstruct == "NO":  # ? what if geometry == COARSE?
            size = self.ncol**2
            kwargs["dofs"] = (self.geometry_size, size if self.iscomplex else size * 2)
        else:
            try:
                val = int(reconstruct)
                kwargs["dofs"] = (
                    self.geometry_size,
                    val // 2 if self.iscomplex else val,
                )
            except ValueError:
                raise ValueError(f"Invalid reconstruct {reconstruct}")
        out = super().new(**kwargs)
        is_momentum = kwargs.get("is_momentum", self.is_momentum)
        out.is_momentum = is_momentum
        return out

    def equivalent(self, other, **kwargs):
        "Whether a field is equivalent to the current"
        if not super().equivalent(other, **kwargs):
            return False
        reconstruct = kwargs.get("reconstruct", self.reconstruct)
        if other.reconstruct != str(reconstruct):
            return False
        return True

    def copy(self, other=None, out=None, **kwargs):
        "Returns out, a copy+=kwargs, of other if given, else of self"
        #Note for Future Developers:
        # This will turn every term in the expression into the one
        #  with link_type = MOM if there is one such term in the expression
        # As for other link types except SU3 and MOM, such mixture simply
        #  results in QUDA errors

<<<<<<< HEAD
        src = self if other is None else other
        dst = self if out   is None else out
        if src.is_momentum != dst.is_momentum:
            kwargs.update({"is_momentum": True})
        
        return super().copy(other, out, **kwargs) 
        
=======
        is_momentum = self.is_momentum
        if other is not None and is_momentum != other.is_momentum:
            self.is_momentum = other.is_momentum
        out = super().copy(other, out, **kwargs)
        self.is_momentum = is_momentum

        return out

>>>>>>> de633abb
    def __array_finalize__(self, obj):
        "Support for __array_finalize__ standard"
        # need to reset QUDA object when meta data of its Python wrapper is changed
        self._quda = None

    def _prepare(self, *fields, **kwargs):
        "Prepares the fields by creating new one if None given else casting them to type(self) then checking them if compatible with self and/or copying them"

        fields = super()._prepare(*fields, **kwargs)
        # ? we don't need to do the following except for the base case?
        for field in fields if isinstance(fields, tuple) else (fields,):
            is_momentum = kwargs.get("is_momentum", self.is_momentum)
            field.is_momentum = is_momentum

        return fields

    @property
    def dofs_per_link(self):
        if self.geometry == "SCALAR":
            dofs = prod(self.dofs)
        else:
            dofs = prod(self.dofs[1:])
        if self.iscomplex:
            return dofs * 2
        return dofs

    @property
    def reconstruct(self):
        "Reconstruct type of the field"
        dofs = self.dofs_per_link
        if dofs == 12:
            return "12"
        if dofs == 8:
            return "8"
        if dofs == 10:
            return "10"
        if sqrt(dofs / 2).is_integer():
            return "NO"
        return "INVALID"

    @property
    def quda_reconstruct(self):
        "Quda enum for reconstruct type of the field"
        return getattr(lib, f"QUDA_RECONSTRUCT_{self.reconstruct}")

    @property
    def ncol(self):
        "Number of colors"
        if self.reconstruct == "NO":
            dofs = self.dofs_per_link
            ncol = sqrt(dofs / 2)
            assert ncol.is_integer()
            return int(ncol)
        return 3

    @property
    def order(self):
        "Data order of the field"
        dofs = self.dofs_per_link
        if self.precision != "double" and (
            dofs == 8 or dofs == 12
        ):  # if FLOAT8 defined, if prec=half/quarter and recon=8, FLOAT8
            return "FLOAT4"
        return "FLOAT2"

    @property
    def quda_order(self):
        "Quda enum for data order of the field"
        return getattr(lib, f"QUDA_{self.order}_GAUGE_ORDER")

    @property
    def _geometry_values(self):
        return (
            ("SCALAR", "VECTOR", "TENSOR", "COARSE"),
            (1, self.ndims, self.ndims * (self.ndims - 1) / 2, self.ndims * 2),
        )

    @property
    def geometry(self):
        """
        Geometry of the field
            VECTOR = all links
            SCALAR = one link
            TENSOR = Fmunu antisymmetric (upper triangle)
            COARSE = all links, both directions
        """
        keys, vals = self._geometry_values
        if self.dofs[0] in vals:
            return keys[vals.index(self.dofs[0])]
        return "SCALAR"

    @property
    def geometry_size(self):
        "Size of the geometry index"
        keys, vals = self._geometry_values
        if self.dofs[0] in vals:
            return self.dofs[0]
        return 1

    @property
    def quda_geometry(self):
        "Quda enum for geometry of the field"
        return getattr(lib, f"QUDA_{self.geometry}_GEOMETRY")

    @property
    def is_coarse(self):
        "Whether is a coarse gauge field"
        return self.geometry == "COARSE" or (
            self.geometry == "SCALAR" and self.ncol != 3
        )

    @property
    def is_momentum(self):
        "Whether is a momentum field"
        return self.reconstruct == "10" or getattr(self, "_is_momentum", False)

    @is_momentum.setter
    def is_momentum(self, value):
        self._is_momentum = value
        if self._quda is not None:
            self._quda.link_type = self.quda_link_type

    @property
    def t_boundary(self):
        "Boundary conditions in time"
        return "PERIODIC"

    @property
    def quda_t_boundary(self):
        "Quda enum for boundary conditions in time"
        return getattr(lib, f"QUDA_{self.t_boundary}_T")

    @property
    def link_type(self):
        "Type of the links"
        if self.is_coarse:
            return "COARSE"
        if self.is_momentum:
            return "MOMENTUM"
        return "SU3"

    @property
    def quda_link_type(self):
        "Quda enum for link type"
        return getattr(lib, f"QUDA_{self.link_type}_LINKS")

    @property
    def quda_params(self):
        "Returns an instance of quda::GaugeFieldParams"
        # TODO: Support MILC gauge order (site_offset, site_size)
        # TODO: Support Staggered phase (staggeredPhaseType, staggeredPhaseApplied)
        # TODO: Allow control on QudaGaugeFixed, i_mu, nFace, anisotropy, tadpole, compute_fat_link_max,
        params = lib.GaugeFieldParam()
        lib.copy_struct(params, super().quda_params)
        params.reconstruct = self.quda_reconstruct
        params.geometry = self.quda_geometry
        params.link_type = self.quda_link_type
        params.gauge = to_pointer(self.ptr)
        params.create = lib.QUDA_REFERENCE_FIELD_CREATE
        params.location = self.quda_location
        params.t_boundary = self.quda_t_boundary
        params.order = self.quda_order
        params.nColor = self.ncol
        return params

    @property
    def quda_field(self):
        "Returns an instance of quda::(cpu/cuda)GaugeField for QUDA_(CPU/CUDA)_FIELD_LOCATION"
        self.activate()
        if self._quda is None:
            self._quda = make_shared(lib.GaugeField.Create(self.quda_params))
        return self._quda

    def is_native(self):
        "Whether the field is native for Quda"
        return lib.gauge.isNative(
            self.quda_order, self.quda_precision, self.quda_reconstruct
        )

    def extended_field(self, sites=1):
        "Extends the gauge field in each direction by sites (i.e., width of the halo shell) on each MPI rank"
        # TODO: Check the acceptable geometries of the gauge field
        if sites in (None, 0) or self.comm is None:
            return self.quda_field

        if isinstance(sites, int):
            sites = [sites] * self.ndims

        sites = [site if dim > 1 else 0 for site, dim in zip(sites, self.comm.dims)]
        if sites == [0, 0, 0, 0]:
            return self.quda_field

        if self.location == "CPU":
            "Returns cpuGaugeField"
            """
              Remark:
                * createExtendedGauge takes (void **) as its first argument
                * However, it is used to set (void *gauge) in GaugeFieldParam
                * (void **gauge) is defined as a private member in cpuGaugeField
                * This private member does not seem relevant in createExtendedGauge as it sets
                   'create' to QUDA_ZERO_FIELD_CREATE for the returned cpuGaugeField,
                   which is copied from the input gauge with halo via  copyExtendedGauge,
                   which in turn takes GaugeField
                * So in copyExtendedGauge for cpuGaugeField, (void *gauge) is copied into
                   (void * gauge) in the returned cpuGaugeField with halo, and this (void *gauge)
                   is what we want in the end so that upcasting is justified
            """
            return make_shared(
                lib.createExtendedGauge(
                    self.ptr, self.quda_params, numpy.array(sites, dtype="int32")
                )
            )
        elif self.location == "CUDA":
            "Returns cudaGaugeField"
            return make_shared(
                lib.createExtendedGauge(
                    self.quda_field,  # quda_field returns an instance of cudaGaugeField in this case
                    numpy.array(sites, dtype="int32"),
                    default_profiler().quda,
                )
            )
        else:
            raise ValueError("Something is wrong!")  # just for debugging

    def zero(self):
        "Sets all field elements to zero"
        self.quda_field.zero()

    def full(self):
        "Returns a full matrix version of the field (with reconstruct=NO)"
        out = self if self.reconstruct == "NO" else self.copy(reconstruct="NO")
        out.is_momentum = False
        return out

    def to_momentum(self):
        "Returns a momentum version of the field (with reconstruct=10)"
        return self if self.reconstruct == "10" else self.copy(reconstruct="10")

    def default_view(self, split_col=True):
        "Returns the default view of the field including reshaping"
        # ? if we take into account FLAOT4 order, unity, etc shoud not depend on this; tr,dag might need reshuffle
        shape = (2,)  # even-odd
        # geometry
        if len(self.dofs) == 1:
            shape += (1,)
        else:
            shape += (self.dofs[0],)
        # matrix
        if self.reconstruct == "NO" and split_col:
            shape += (self.ncol, self.ncol)
        else:
            shape += (self.dofs_per_link // 2,)
        # lattice
        shape += (-1,)
        if self.reconstruct == "10":
            shape += (2,)
            return super().float_view().reshape(shape)
        return super().complex_view().reshape(shape)

    def unity(self):
        "Set all field elements to unity"
        if self.reconstruct != "NO":
            raise NotImplementedError

        field = self.default_view(split_col=False)

        field[:] = 0
        diag = [i * self.ncol + i for i in range(self.ncol)]
        field[:, :, diag, ...] = 1

    def trace(self, only_real=False):
        "Returns the trace in color of the field"
        return (
            self.full()
            .default_view()
            .trace(axis1=2, axis2=3, dtype="float64" if only_real else "complex128")
        )

    def dagger(self, out=None):
        "Returns the complex conjugate transpose of the field"
        out = self.prepare_out(out)
        self.backend.conj(
            self.default_view().transpose((0, 1, 3, 2, 4)), out=out.default_view()
        )
        return out

    def reduce(self, local=False, only_real=True, mean=True):
        "Reduction of a gauge field (real of mean of trace)"
        # ASSUME: cupy array
        out = self.trace(only_real=only_real)
        if mean:
            out = out.mean() / self.ncol
        else:
            out = out.sum()
        if not local:
            return super().reduce(out.get())
        return out

    def dot(self, other, out=None):
        "Matrix product between two gauge fields"
        if not isinstance(other, GaugeField):
            raise ValueError
        self = self.full()
        other = other.full()
        out = self.prepare_out(out)
        self.backend.matmul(
            self.default_view(),
            other.default_view(),
            out=out.default_view(),
            axes=[(2, 3)] * 3,
        )
        return out

    def project(self, tol=None):
        """
        Project the gauge field onto the SU(3) group.  This
        is a destructive operation.  The number of link failures is
        reported so appropriate action can be taken.
        """
        if self.location == "CPU":
            raise NotImplementedError(
                "This method currently works only when running on GPUs"
            )

        if tol is None:
            tol = numpy.finfo(self.dtype).eps

        assert self.device == cupy.cuda.runtime.getDevice()
        fails = cupy.zeros((1,), dtype="int32")
        lib.projectSU3(self.quda_field, tol, to_pointer(fails.data.ptr, "int *"))
        # return fails.get()[0]  # shouldn't we reduce?
        return super().reduce(fails.get()[0])

    def gaussian(self, epsilon=1, seed=None):
        """
        Generates Gaussian distributed su(N) or SU(N) fields.
        If U is a momentum field, then generates a random Gaussian distributed
        field in the Lie algebra using the anti-Hermitation convention.
        If U is in the group then we create a Gaussian distributed su(n)
        field and exponentiate it, e.g., U = exp(sigma * H), where H is
        the distributed su(n) field and sigma is the width of the
        distribution (sigma = 0 results in a free field, and sigma = 1 has
        maximum disorder).
        """
        # TODO: Check the acceptable geometries of the gauge field
        seed = seed or int(time() * 1e9)
        lib.gaugeGauss(self.quda_field, seed, epsilon)

    def plaquette(self):
        """
        Computes the plaquette of the gauge field

        Returns
        -------
        tuple(total, spatial, temporal) plaquette site averaged and
            normalized such that each plaquette is in the range [0,1]
        """
        if self.location == "CPU":  # I don't think double3 is defined without CUDA
            raise NotImplementedError(
                "The underlying QUDA function will not work without GPU"
            )

        if self.geometry != "VECTOR":
            raise TypeError("This gauge object needs to have VECTOR geometry")
        plaq = lib.plaquette(self.extended_field(1))
        return plaq.x, plaq.y, plaq.z

    def compute_fmunu(self, out=None):
        if self.geometry == "TENSOR":
            return self
        if self.geometry != "VECTOR":
            raise TypeError("This gauge object needs to have VECTOR geometry")

        out = self.prepare_out(out, dofs=(6, 9 if self.iscomplex else 18))
        lib.computeFmunu(out.quda_field, self.extended_field(1))
        return out

    def topological_charge(self):
        """
        Computes the topological charge

        Returns
        -------
        charge, (total, spatial, temporal): The total topological charge
            and total, spatial, and temporal field energy
        """
        if self.geometry != "TENSOR":
            self = self.compute_fmunu()

        out = numpy.zeros(4, dtype="double")
        lib.computeQCharge(out[:3], out[3:], self.quda_field)
        return out[3], tuple(out[:3])

    def topological_charge_density(self, density=None):
        """
        Computes the topological charge and density

        Returns
        -------
        charge, (total, spatial, temporal), density:
          The total topological charge, (total, spatial, temporal) field energy, and
          topological charge density
        """
        if self.geometry != "TENSOR":
            self = self.compute_fmunu()
        charge = numpy.zeros(4, dtype="double")
        if density is None:
            density = self.new(dofs=(1,), dtype=self.precision)
        lib.computeQChargeDensity(charge[:3], charge[3:], density.ptr, self.quda_field)
        return charge[3], tuple(charge[:3]), density

    def norm1(self, link_dir=-1):
        "Computes the L1 norm of the field"
        if not -1 <= link_dir < self.ndims:
            raise ValueError(
                f"link_dir can be either -1 (all) or must be between 0 and {self.ndims}"
            )
        return self.quda_field.norm1(link_dir)

    def norm2(self, link_dir=-1):
        "Computes the L2 norm of the field"
        if not -1 <= link_dir < self.ndims:
            raise ValueError(
                f"link_dir can be either -1 (all) or must be between 0 and {self.ndims}"
            )
        if self.reconstruct == "10":
            # TODO: patch quda, reconstruct 10 not supported
            # ? assume cupy?
            norm2 = (self.default_view() ** 2).sum(axis=(0, 1, 3, 4))
            norm2 = norm2.sum() - norm2[-1] / 2 - norm2[-2] / 2
            return 4 * super().reduce(norm2.get())
        return self.quda_field.norm2(link_dir)

    def abs_max(self, link_dir=-1):
        "Computes the absolute maximum of the field (Linfinity norm)"
        if not -1 <= link_dir < self.ndims:
            raise ValueError(
                f"link_dir can be either -1 (all) or must be between 0 and {self.ndims}"
            )
        return self.quda_field.abs_max(link_dir)

    def abs_min(self, link_dir=-1):
        "Computes the absolute minimum of the field"
        if not -1 <= link_dir < self.ndims:
            raise ValueError(
                f"link_dir can be either -1 (all) or must be between 0 and {self.ndims}"
            )
        return self.quda_field.abs_min(link_dir)

    def _check_paths(self, paths):
        "Check if all paths are valid"
        if not isiterable(paths):
            raise TypeError(f"Paths ({paths}) are not iterable")
        for i, path in enumerate(paths):
            if not isiterable(path):
                raise TypeError(f"Path {i} = {path} is not iterable")
            if path[0] < 0:
                raise ValueError(f"Path {i} = {path} nevative first movement")
            if min(path) < -self.ndims:
                raise ValueError(
                    f"Path {i} = {path} has direction smaller than {-self.ndims}"
                )
            if max(path) > self.ndims:
                raise ValueError(
                    f"Path {i} = {path} has direction larger than {self.ndims}"
                )
            if 0 in path:
                raise ValueError(f"Path {i} = {path} has zeros")

    def _paths_to_array(self, paths):
        "Returns array of paths and their length"

        lengths = numpy.array(list(map(len, paths)), dtype="int32")
        max_length = lengths.max()
        paths_array = numpy.empty((1, len(paths), max_length), dtype="int32")

        convert = lambda step: (step - 1) if step > 0 else (8 + step)

        for i, path in enumerate(paths):
            for j, step in enumerate(path):
                paths_array[0, i, j] = convert(step)

        return paths_array, lengths

    def _paths_for_force(self, paths, coeffs):
        "Create all paths needed for force"
        out = defaultdict(int)
        shift = lambda path, i: path if i in (0, len(path)) else (path[i:] + path[:i])
        for path, coeff in zip(paths, coeffs):
            for i in range(len(path)):
                if path[i] > 0:
                    tmp = shift(path, i)
                else:
                    tmp = tuple(-_ for _ in reversed(shift(path, i + 1)))
                out[tmp] -= coeff
        return tuple(out.keys()), tuple(out.values())

    def compute_paths(
        self,
        paths,
        coeffs=None,
        out=None,
        add_coeff=1,
        force=False,
        grad=None,
        left_grad=False,
        keep_paths=False,
    ):
        """
        Computes the gauge paths on the lattice.

        The same paths are computed for every direction.

        - The paths are given with respect to direction "1" and
          this must be the first number of every path list.
        - Directions go from 1 to self.ndims
        - Negative value (-1,...) means backward movement in the direction
        - Paths are then rotated for every direction.
        """
        if self.geometry != "VECTOR":
            raise TypeError("This gauge object needs to have VECTOR geometry")

        # Checking paths for error
        self._check_paths(paths)
        paths = tuple(tuple(path) for path in paths)

        # Preparing coeffs
        if coeffs is None:
            coeffs = self.ndims / len(paths)
        if isinstance(coeffs, (int, float)):
            coeffs = [coeffs] * len(paths)
        if not len(paths) == len(coeffs):
            raise ValueError("Paths and coeffs must have the same length")

        # Preparing grad and fnc
        if grad is not None:
            grad = self.prepare_in(grad, reconstruct=10)
            fnc = lambda out, u, *args: self._gaugeForceGradient(
                out,
                u,
                grad.quda_field,
                *args,
                left=left_grad,
            )
        elif force:
            fnc = self._gaugeForce
        else:
            fnc = self._gaugePath

        # Preparing paths
        if force and not keep_paths:
            paths, coeffs = self._paths_for_force(paths, coeffs)
            self._check_paths(paths)
        paths, lengths = self._paths_to_array(paths)

        # Calling Quda function
        num_paths = paths.shape[1]
        max_length = paths.shape[2]
        quda_paths_array = array_to_pointers(paths)
        coeffs = numpy.array(coeffs, dtype="float64")
        out = self.prepare_out(out, empty=False, reconstruct=10 if force else None)

        fnc(
            out.quda_field,
            self.extended_field(1),  # TODO: compute correct extension (max distance)
            add_coeff,
            quda_paths_array.get(),
            lengths,
            coeffs,
            num_paths,
            max_length,
            False,
        )
        return out

    # for profiling
    def _gaugeForceGradient(self, *args, **kwargs):
        return lib.gaugeForceGradient(*args, **kwargs)

    def _gaugeForce(self, *args, **kwargs):
        return lib.gaugeForce(*args, **kwargs)

    def _gaugePath(self, *args, **kwargs):
        return lib.gaugePath(*args, **kwargs)

    @property
    def plaquette_paths(self):
        "List of plaquette paths"
        return tuple(
            (mu, nu, -mu, -nu)
            for mu in range(1, self.ndims + 1)
            for nu in range(mu + 1, self.ndims + 1)
        )

    def plaquette_field(self, **kwargs):
        "Computes the plaquette field"
        return self.compute_paths(self.plaquette_paths, **kwargs)

    def plaquettes(self, **kwargs):
        "Returns the average over plaquettes (Note: plaquette should performs better)"
        return self.plaquette_field().reduce(**kwargs)

    @property
    def rectangle_paths(self):
        "List of rectangle paths"
        return tuple(
            (mu, nu, nu, -mu, -nu, -nu)
            for mu in range(1, self.ndims + 1)
            for nu in range(mu + 1, self.ndims + 1)
        )

    def rectangle_field(self, **kwargs):
        "Computes the rectangle field"
        return self.compute_paths(self.rectangle_paths, **kwargs)

    def rectangles(self, **kwargs):
        "Returns the average over rectangles"
        return self.rectangle_field().reduce(**kwargs)

    def exponentiate(self, coeff=1.0, mul_to=None, out=None, conj=False, exact=False):
        """
        Exponentiates a momentum field
        """
        # TODO: Check the acceptable geometries of the gauge field
        if out is None:
            out = (
                mul_to.new()
                if mul_to is not None
                else self.new(reconstruct="NO", is_momentum=False)
            )  # the result of exponentiation should be SU3?
        if mul_to is None:
            mul_to = out.new()
            mul_to.unity()

        lib.updateGaugeField(
            out.quda_field, coeff, mul_to.quda_field, self.quda_field, conj, exact
        )
        return out

    def update_gauge(self, mom, coeff=1, out=None, conj=False, exact=False):
        """
        Updates a gauge field with momentum field
        """
        mom = self.prepare_in(mom, reconstruct="10")
        return mom.exponentiate(
            coeff=coeff, mul_to=self, out=out, conj=conj, exact=exact
        )

    def gauge_action(self, plaq_coeff=0, rect_coeff=0):
        """
        Returns the gauge action.

        The coefficients are use as follows

            (1-8*c1) ((1+c0) P_time + (1-c0) P_space) + c1*R

        where P is the sum over plaquette, R over the rectangles,
        c0 is the plaq_coeff (see volume_plaquette) and c1 the rect_coeff
        """
        plaq, time, space = self.plaquette()
        if plaq_coeff != 0:
            plaq = (1 + plaq_coeff) * time + (1 - plaq_coeff) * space

        if rect_coeff == 0:
            return plaq

        rect = self.rectangles()
        return (1 - 8 * rect_coeff) * plaq + rect_coeff * rect

    def symanzik_gauge_action(self, plaq_coeff=0):
        "Returns the tree-level Symanzik improved gauge action"
        return self.gauge_action(plaq_coeff, -1 / 12)

    def iwasaki_gauge_action(self, plaq_coeff=0):
        "Returns the Iwasaki gauge action"
        return self.gauge_action(plaq_coeff, -0.331)

    def S_F(self, phi, **params):
        "Retruns pseudo-fermionic action given the pseudo-fermion field"
        solver = self.Dirac(**params).Solver()
        s_params = {k: v for k, v in params.items() if k in solver.default_params}
        out = solver(phi, **s_params)
        return out.norm2()

    def fermionic_force(self):
        pass<|MERGE_RESOLUTION|>--- conflicted
+++ resolved
@@ -109,7 +109,6 @@
         # As for other link types except SU3 and MOM, such mixture simply
         #  results in QUDA errors
 
-<<<<<<< HEAD
         src = self if other is None else other
         dst = self if out   is None else out
         if src.is_momentum != dst.is_momentum:
@@ -117,16 +116,6 @@
         
         return super().copy(other, out, **kwargs) 
         
-=======
-        is_momentum = self.is_momentum
-        if other is not None and is_momentum != other.is_momentum:
-            self.is_momentum = other.is_momentum
-        out = super().copy(other, out, **kwargs)
-        self.is_momentum = is_momentum
-
-        return out
-
->>>>>>> de633abb
     def __array_finalize__(self, obj):
         "Support for __array_finalize__ standard"
         # need to reset QUDA object when meta data of its Python wrapper is changed
