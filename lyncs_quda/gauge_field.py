"""
Interface to gauge_field.h
"""

__all__ = [
    "gauge",
    "gauge_field",
    "gauge_scalar",
    "gauge_links",
    "gauge_tensor",
    "gauge_coarse",
    "momentum",
    "GaugeField",
]

from time import time
from math import sqrt
from collections import defaultdict
import numpy
from lyncs_cppyy import make_shared, lib as tmp, to_pointer, array_to_pointers
from lyncs_utils import prod, isiterable
from .lib import lib, cupy
from .lattice_field import LatticeField
from .time_profile import default_profiler

# TODO: Make array dims consistent with gauge order


def gauge_field(lattice, dofs=(4, 18), **kwargs):
    "Constructs a new gauge field"
    # TODO add option to select field type -> dofs
    # TODO reshape/shuffle to native order
    return GaugeField.create(lattice, dofs=dofs, **kwargs)


def gauge_scalar(lattice, dofs=18, **kwargs):
    "Constructs a new scalar gauge field"
    return gauge_field(lattice, dofs=(1, dofs), **kwargs)


def gauge_links(lattice, dofs=18, **kwargs):
    "Constructs a new gauge field of links"
    return gauge_field(lattice, dofs=(4, dofs), **kwargs)


gauge = gauge_links


def gauge_tensor(lattice, dofs=18, **kwargs):
    "Constructs a new gauge field with tensor structure"
    return gauge_field(lattice, dofs=(6, dofs), **kwargs)


def gauge_coarse(lattice, dofs=2 * 48**2, **kwargs):
    "Constructs a new coarse gauge field"
    return gauge_field(lattice, dofs=(8, dofs), **kwargs)


def momentum(lattice, **kwargs):
    return gauge_field(lattice, dofs=(4, 10), **kwargs)


class GaugeField(LatticeField):
    "Mimics the quda::GaugeField object"

    @LatticeField.field.setter
    def field(self, field):
        LatticeField.field.fset(self, field)
        if self.reconstruct == "INVALID":
            raise TypeError(f"Unrecognized field dofs {self.dofs}")

    def new(self, reconstruct=None, **kwargs):
        "Returns a new empty field based on the current"
        if reconstruct is None:
            pass
        elif reconstruct == self.reconstruct:
            pass

        elif reconstruct == "NO":
            idof = self.ncol**2
            kwargs["dofs"] = (self.geometry_size, idof if self.iscomplex else idof * 2)
        else:
            try:
                val = int(reconstruct)
                kwargs["dofs"] = (
                    self.geometry_size,
                    val // 2 if self.iscomplex else val,
                )
            except ValueError:
                raise ValueError(f"Invalid reconstruct {reconstruct}")
        out = super().new(**kwargs)
        is_momentum = kwargs.get("is_momentum", self.is_momentum)
        out.is_momentum = is_momentum
        return out

    def equivalent(self, other, switch=False, **kwargs):
        "Whether a field is equivalent to the current"
        if not super().equivalent(other, switch=switch, **kwargs):
            return False
        if switch:
            self, other = other, self
        reconstruct = kwargs.get("reconstruct", self.reconstruct)
        if other.reconstruct != str(reconstruct):
            return False
        return True

    def cast(self, other=None, **kwargs):
        "Cast a field into its type and check for compatibility"
        other = super().cast(other, **kwargs)
        is_momentum = kwargs.get("is_momentum", self.is_momentum)
        other.is_momentum = is_momentum
        return other

    @property
    def dofs_per_link(self):
        if self.geometry == "SCALAR":
            dofs = prod(self.dofs)
        else:
            dofs = prod(self.dofs[1:])
        if self.iscomplex:
            return dofs * 2
        return dofs

    @property
    def reconstruct(self):
        "Reconstruct type of the field"
        dofs = self.dofs_per_link
        if dofs == 12:
            return "12"
        if dofs == 8:
            return "8"
        if dofs == 10:
            return "10"
        if sqrt(dofs / 2).is_integer():
            return "NO"
        return "INVALID"

    @property
    def quda_reconstruct(self):
        "Quda enum for reconstruct type of the field"
        return getattr(lib, f"QUDA_RECONSTRUCT_{self.reconstruct}")

    @property
    def ncol(self):
        "Number of colors"
        if self.reconstruct == "NO":
            dofs = self.dofs_per_link
            ncol = sqrt(dofs / 2)
            assert ncol.is_integer()
            return int(ncol)
        return 3

    @property
    def order(self):
        "Data order of the field"
        dofs = self.dofs_per_link
        if self.precision != "double" and (dofs == 8 or dofs == 12): # if FLOAT8 defined, if prec=half/quarter and recon=8, FLOAT8
            return "FLOAT4"
        return "FLOAT2"

    @property
    def quda_order(self):
        "Quda enum for data order of the field"
        return getattr(lib, f"QUDA_{self.order}_GAUGE_ORDER")

    @property
    def _geometry_values(self):
        return (
            ("SCALAR", "VECTOR", "TENSOR", "COARSE"),
            (1, self.ndims, self.ndims * (self.ndims - 1) / 2, self.ndims * 2),
        )

    @property
    def geometry(self):
        """
        Geometry of the field
            VECTOR = all links
            SCALAR = one link
            TENSOR = Fmunu antisymmetric (upper triangle)
            COARSE = all links, both directions
        """
        keys, vals = self._geometry_values
        if self.dofs[0] in vals:
            return keys[vals.index(self.dofs[0])]
        return "SCALAR"

    @property
    def geometry_size(self):
        "Size of the geometry index"
        keys, vals = self._geometry_values
        if self.dofs[0] in vals:
            return self.dofs[0]
        return 1

    @property
    def quda_geometry(self):
        "Quda enum for geometry of the field"
        return getattr(lib, f"QUDA_{self.geometry}_GEOMETRY")

    @property
    def is_coarse(self):
        "Whether is a coarse gauge field"
        return self.geometry == "COARSE" or (
            self.geometry == "SCALAR" and self.ncol != 3
        )

    @property
    def is_momentum(self):
        "Whether is a momentum field"
        return self.reconstruct == "10" or getattr(self, "_is_momentum", False)

    @is_momentum.setter
    def is_momentum(self, value):
        self._is_momentum = value

    @property
    def t_boundary(self):
        "Boundary conditions in time"
        return "PERIODIC"

    @property
    def quda_t_boundary(self):
        "Quda enum for boundary conditions in time"
        return getattr(lib, f"QUDA_{self.t_boundary}_T")

    @property
    def link_type(self):
        "Type of the links"
        if self.is_coarse:
            return "COARSE"
        if self.is_momentum:
            return "MOMENTUM"
        return "SU3"

    @property
    def quda_link_type(self):
        "Quda enum for link type"
        return getattr(lib, f"QUDA_{self.link_type}_LINKS")

    @property
    def quda_params(self):
        "Returns an instance of quda::GaugeFieldParams"
        #TODO: Support MILC gauge order (site_offset, site_size)
        #TODO: Support Staggered phase (staggeredPhaseType, staggeredPhaseApplied)
        #TODO: Allow control on QudaGaugeFixed, i_mu, nFace, anisotropy, tadpole, compute_fat_link_max, 
        params = lib.GaugeFieldParam()
        lib.copy_struct(params, super().quda_params)
        params.reconstruct = self.quda_reconstruct
        params.geometry = self.quda_geometry
        params.link_type = self.quda_link_type
        params.gauge = to_pointer(self.ptr)
        params.create = lib.QUDA_REFERENCE_FIELD_CREATE
        params.location = self.quda_location
        params.t_boundary = self.quda_t_boundary
        params.order = self.quda_order
        params.nColor = self.ncol
        return params

    @property
    def quda_field(self):
        "Returns an instance of quda::(cpu/cuda)GaugeField for QUDA_(CPU/CUDA)_FIELD_LOCATION"
        self.activate()
        if self._quda is None:
            self._quda = make_shared(lib.GaugeField.Create(self.quda_params))
        return self._quda

    def is_native(self):
        "Whether the field is native for Quda"
        return lib.gauge.isNative(
            self.quda_order, self.quda_precision, self.quda_reconstruct
        )

    def extended_field(self, sites=1):
        "Extends the gauge field in each direction by sites (i.e., width of the halo shell) on each MPI rank"
        # TODO: Check the acceptable geometries of the gauge field
        if sites in (None, 0) or self.comm is None:
            return self.quda_field

        if isinstance(sites, int):
            sites = [sites] * self.ndims

        sites = [site if dim > 1 else 0 for site, dim in zip(sites, self.comm.dims)]
        if sites == [0, 0, 0, 0]:
            return self.quda_field

        if self.location is "CPU":
            "Returns cpuGaugeField"
            """
              Remark:
                * createExtendedGaugr takes (void **) as its first argument
                * However, it is used to set (void *gauge) in GaugeFieldParam
                * (void **gauge) is defined as a private member in cpuGaugeField
                * This private member does not seem relevant in createExtendedGauge as it sets
                   'create' to QUDA_ZERO_FIELD_CREATE for the returned cpuGaugeField,
                   which is copied from the input gauge with halo via  copyExtendedGauge,
                   which in turn takes GaugeField
                * So in copyExtendedGauge for cpuGaugeField, (void *gauge) is copied into
                   (void * gauge) in the returned cpuGaugeField with halo, and this (void *gauge)
                   is what we want in the end so that upcasting is justified
            """
            return make_shared(
                lib.createExtendedGauge(
                    self.ptr, self.quda_params, numpy.array(sites, dtype="int32")
                )
            )
        elif self.location is "CUDA":
            "Returns cudaGaugeField"
            return make_shared(
                lib.createExtendedGauge(
                    self.quda_field,  # quda_field returns an instance of cudaGaugeField in this case
                    numpy.array(sites, dtype="int32"),
                    default_profiler().quda,
                )
            )
        else:
            raise ValueError("Something is wrong!")  # just for debugging

    def zero(self):
        "Sets all field elements to zero"
        self.quda_field.zero()

    def full(self):
        "Returns a full matrix version of the field (with reconstruct=NO)"
        return self if self.reconstruct == "NO" else self.copy(reconstruct="NO")

    def default_view(self, split_col=True):
        "Returns the default view of the field including reshaping"
        # ? if we take into account FLAOT4 order, unity, etc shoud not depend on this; tr,dag might need reshuffle
        shape = (2,)  # even-odd
        # geometry
        if len(self.dofs) == 1:
            shape += (1,)
        else:
            shape += (self.dofs[0],)
        # matrix
        if self.reconstruct == "NO" and split_col:
            shape += (self.ncol, self.ncol)
        else:
            shape += (self.dofs_per_link // 2,)
        # lattice
        shape += (-1,)
        return super().complex_view().reshape(shape)

    def unity(self):
        "Set all field elements to unity"
        if self.reconstruct != "NO":
            raise NotImplementedError
        field = self.default_view(split_col=False)
        field[:] = 0
        diag = [i * self.ncol + i for i in range(self.ncol)]
        field[:, :, diag, ...] = 1

    def trace(self, **kwargs):
        "Returns the trace in color of the field"
        if self.reconstruct != "NO":
            raise NotImplementedError
        return self.default_view().trace(axis1=2, axis2=3, **kwargs)

    def dagger(self, out=None):
        "Returns the complex conjugate transpose of the field"
        out = self.prepare(out)
        self.backend.conj(
            self.default_view().transpose((0, 1, 3, 2, 4)), out=out.default_view()
        )
        return out

    def reduce(self, local=False, only_real=True, mean=True):
        "Reduction of a gauge field (real of mean of trace)"
        out = self.trace(dtype="float64" if only_real else "complex128")
        if mean:
            out = out.mean() / self.ncol
        else:
            out = out.sum()
        if not local and self.comm is not None:
            # TODO: global reduction
            raise NotImplementedError
        return out

    def dot(self, other, out=None):
        "Matrix product between two gauge fields"
        if not isinstance(other, GaugeField):
            raise ValueError
<<<<<<< HEAD
        self = self.cast(self, reconstruct="NO")
        other = self.cast(other, reconstruct="NO")
=======
        self = self.full()
        other = other.full()
>>>>>>> 3704bb9b
        out = self.prepare(out)
        self.backend.matmul(
            self.default_view(),
            other.default_view(),
            out=out.default_view(),
            axes=[(2, 3)] * 3,
        )
        return out

    def project(self, tol=None):
        """
        Project the gauge field onto the SU(3) group.  This
        is a destructive operation.  The number of link failures is
        reported so appropriate action can be taken.
        """
        if self.location is "CPU":
            raise NotImplementedError(
                "This method currently works only when running on GPUs"
            )

        if tol is None:
            tol = numpy.finfo(self.dtype).eps

        with cupy.cuda.Device(self.device):
            fails = cupy.zeros((1,), dtype="int32")
            lib.projectSU3(self.quda_field, tol, to_pointer(fails.data.ptr, "int *"))
        return fails.get()[0]

    def gaussian(self, epsilon=1, seed=None):
        """
        Generates Gaussian distributed su(N) or SU(N) fields.
        If U is a momentum field, then generates a random Gaussian distributed
        field in the Lie algebra using the anti-Hermitation convention.
        If U is in the group then we create a Gaussian distributed su(n)
        field and exponentiate it, e.g., U = exp(sigma * H), where H is
        the distributed su(n) field and sigma is the width of the
        distribution (sigma = 0 results in a free field, and sigma = 1 has
        maximum disorder).
        """
        # TODO: Check the acceptable geometries of the gauge field
        seed = seed or int(time() * 1e9)
        lib.gaugeGauss(self.quda_field, seed, epsilon)

    def plaquette(self):
        """
        Computes the plaquette of the gauge field

        Returns
        -------
        tuple(total, spatial, temporal) plaquette site averaged and
            normalized such that each plaquette is in the range [0,1]
        """
        if self.location is "CPU":  # I don't think double3 is defined without CUDA
            raise NotImplementedError(
                "The underlying QUDA function will not work without GPU"
            )

        if self.geometry != "VECTOR":
            raise TypeError("This gauge object needs to have VECTOR geometry")
        plaq = lib.plaquette(self.extended_field(1))
        return plaq.x, plaq.y, plaq.z

    def compute_fmunu(self, out=None):

        if self.geometry == "TENSOR":
            return self
        if self.geometry != "VECTOR":
            raise TypeError("This gauge object needs to have VECTOR geometry")

        out = self.prepare(out, dofs=(6, 18))
        lib.computeFmunu(out.quda_field, self.extended_field(1))
        return out

    def topological_charge(self):
        """
        Computes the topological charge

        Returns
        -------
        charge, (total, spatial, temporal): The total topological charge
            and total, spatial, and temporal field energy
        """
        if self.geometry != "TENSOR":
            self = self.compute_fmunu()
        out = numpy.zeros(4, dtype="double")
        lib.computeQCharge(out[:3], out[3:], self.quda_field)
        return out[3], tuple(out[:3])

    def topological_charge_density(self, density=None):
        """
        Computes the topological charge and density

        Returns
        -------
        charge, (total, spatial, temporal), density:
          The total topological charge, (total, spatial, temporal) field energy, and
          topological charge density
        """
        if self.geometry != "TENSOR":
            self = self.compute_fmunu()
        charge = numpy.zeros(4, dtype="double")
        if density is None:
            density = self.new(dofs=(1,), dtype=self.precision)
        lib.computeQChargeDensity(charge[:3], charge[3:], density.ptr, self.quda_field)
        return charge[3], tuple(charge[:3]), density

    def norm1(self, link_dir=-1):
        "Computes the L1 norm of the field"
        if not -1 <= link_dir < self.ndims:
            raise ValueError(
                f"link_dir can be either -1 (all) or must be between 0 and {self.ndims}"
            )
        return self.quda_field.norm1(link_dir)

    def norm2(self, link_dir=-1):
        "Computes the L2 norm of the field"
        if not -1 <= link_dir < self.ndims:
            raise ValueError(
                f"link_dir can be either -1 (all) or must be between 0 and {self.ndims}"
            )
        return self.quda_field.norm2(link_dir)

    def abs_max(self, link_dir=-1):
        "Computes the absolute maximum of the field (Linfinity norm)"
        if not -1 <= link_dir < self.ndims:
            raise ValueError(
                f"link_dir can be either -1 (all) or must be between 0 and {self.ndims}"
            )
        return self.quda_field.abs_max(link_dir)

    def abs_min(self, link_dir=-1):
        "Computes the absolute minimum of the field"
        if not -1 <= link_dir < self.ndims:
            raise ValueError(
                f"link_dir can be either -1 (all) or must be between 0 and {self.ndims}"
            )
        return self.quda_field.abs_min(link_dir)

    def _check_paths(self, paths):
        "Check if all paths are valid"
        if not isiterable(paths):
            raise TypeError(f"Paths ({paths}) are not iterable")
        for i, path in enumerate(paths):
            if not isiterable(path):
                raise TypeError(f"Path {i} = {path} is not iterable")
            if path[0] < 0:
                raise ValueError(f"Path {i} = {path} nevative first movement")
            if min(path) < -self.ndims:
                raise ValueError(
                    f"Path {i} = {path} has direction smaller than {-self.ndims}"
                )
            if max(path) > self.ndims:
                raise ValueError(
                    f"Path {i} = {path} has direction larger than {self.ndims}"
                )
            if 0 in path:
                raise ValueError(f"Path {i} = {path} has zeros")

    def _paths_to_array(self, paths):
        "Returns array of paths and their length"

        lengths = numpy.array(list(map(len, paths)), dtype="int32")
        max_length = lengths.max()
        paths_array = numpy.empty((1, len(paths), max_length), dtype="int32")

        convert = lambda step: (step - 1) if step > 0 else (8 + step)

        for i, path in enumerate(paths):
            for j, step in enumerate(path):
                paths_array[0, i, j] = convert(step)

        return paths_array, lengths

    def _paths_for_force(self, paths, coeffs):
        "Create all paths needed for force"
        out = defaultdict(int)
        shift = lambda path, i: path if i in (0, len(path)) else (path[i:] + path[:i])
        for path, coeff in zip(paths, coeffs):
            for i in range(len(path)):
                if path[i] > 0:
                    tmp = shift(path, i)
                else:
                    tmp = tuple(-_ for _ in reversed(shift(path, i + 1)))
                out[tmp] -= coeff
        return tuple(out.keys()), tuple(out.values())

    def compute_paths(
        self,
        paths,
        coeffs=None,
        out=None,
        add_coeff=1,
        force=False,
        grad=None,
        left_grad=False,
    ):
        """
        Computes the gauge paths on the lattice.

        The same paths are computed for every direction.

        - The paths are given with respect to direction "1" and
          this must be the first number of every path list.
        - Directions go from 1 to self.ndims
        - Negative value (-1,...) means backward movement in the direction
        - Paths are then rotated for every direction.
        """
        if self.geometry != "VECTOR":
            raise TypeError("This gauge object needs to have VECTOR geometry")

        # Checking paths for error
        self._check_paths(paths)
        paths = tuple(tuple(path) for path in paths)

        # Preparing coeffs
        if coeffs is None:
            coeffs = self.ndims / len(paths)
        if isinstance(coeffs, (int, float)):
            coeffs = [coeffs] * len(paths)
        if not len(paths) == len(coeffs):
            raise ValueError("Paths and coeffs must have the same length")

        # Preparing grad and fnc
        if grad is not None:
            force = True
            grad = self.cast(grad, reconstruct=10)
            fnc = lambda out, u, *args: lib.gaugeForceGradient(
                out,
                u,
                grad.quda_field,
                *args,
                left=left_grad,
            )
        elif force:
            fnc = lib.gaugeForce
        else:
            fnc = lib.gaugePath

        # Preparing paths
        if force:
            paths, coeffs = self._paths_for_force(paths, coeffs)
            self._check_paths(paths)
        paths, lengths = self._paths_to_array(paths)

        # Calling Quda function
        num_paths = paths.shape[1]
        max_length = paths.shape[2]
        quda_paths_array = array_to_pointers(paths)
        coeffs = numpy.array(coeffs, dtype="float64")
        out = self.prepare(out, empty=False, reconstruct=10 if force else None)

        fnc(
            out.quda_field,
            self.extended_field(1),  # TODO: compute correct extension (max distance)
            add_coeff,
            quda_paths_array.get(),
            lengths,
            coeffs,
            num_paths,
            max_length,
            False,
        )
        return out

    @property
    def plaquette_paths(self):
        "List of plaquette paths"
        return tuple(
            (mu, nu, -mu, -nu)
            for mu in range(1, self.ndims + 1)
            for nu in range(mu + 1, self.ndims + 1)
        )

    def plaquette_field(self, **kwargs):
        "Computes the plaquette field"
        return self.compute_paths(self.plaquette_paths, **kwargs)

    def plaquettes(self, **kwargs):
        "Returns the average over plaquettes (Note: plaquette should performs better)"
        return self.plaquette_field().reduce(**kwargs)

    @property
    def rectangle_paths(self):
        "List of rectangle paths"
        return tuple(
            (mu, nu, nu, -mu, -nu, -nu)
            for mu in range(1, self.ndims + 1)
            for nu in range(mu + 1, self.ndims + 1)
        )

    def rectangle_field(self, **kwargs):
        "Computes the rectangle field"
        return self.compute_paths(self.rectangle_paths, **kwargs)

    def rectangles(self, **kwargs):
        "Returns the average over rectangles"
        return self.rectangle_field().reduce(**kwargs)

    def exponentiate(self, coeff=1., mul_to=None, out=None, conj=False, exact=False):
        """
        Exponentiates a momentum field
        """
        # TODO: Check the acceptable geometries of the gauge field
        if out is None:
            out = mul_to.new() if mul_to is not None else self.new(reconstruct="NO")
        if mul_to is None:
            mul_to = out.new()
            mul_to.unity()
        assert False
        lib.updateGaugeField(
            out.quda_field, coeff, mul_to.quda_field, self.quda_field, conj, exact
        )
        return out

    def update_gauge(self, mom, coeff=1, out=None, conj=False, exact=False):
        """
        Updates a gauge field with momentum field
        """
        return mom.exponentiate(
            coeff=coeff, mul_to=self, out=out, conj=conj, exact=exact
        )

    def gauge_action(self, plaq_coeff=0, rect_coeff=0):
        """
        Returns the gauge action.

        The coefficients are use as follows

            (1-8*c1) ((1+c0) P_time + (1-c0) P_space) + c1*R

        where P is the sum over plaquette, R over the rectangles,
        c0 is the plaq_coeff (see volume_plaquette) and c1 the rect_coeff
        """
        plaq, time, space = self.plaquette()
        if plaq_coeff != 0:
            plaq = (1 + plaq_coeff) * time + (1 - plaq_coeff) * space

        if rect_coeff == 0:
            return plaq

        rect = self.rectangles()
        return (1 - 8 * rect_coeff) * plaq + rect_coeff * rect

    def symanzik_gauge_action(self, plaq_coeff=0):
        "Returns the tree-level Symanzik improved gauge action"
        return self.gauge_action(plaq_coeff, -1 / 12)

    def iwasaki_gauge_action(self, plaq_coeff=0):
        "Returns the Iwasaki gauge action"
        return self.gauge_action(plaq_coeff, -0.331)<|MERGE_RESOLUTION|>--- conflicted
+++ resolved
@@ -380,13 +380,8 @@
         "Matrix product between two gauge fields"
         if not isinstance(other, GaugeField):
             raise ValueError
-<<<<<<< HEAD
-        self = self.cast(self, reconstruct="NO")
-        other = self.cast(other, reconstruct="NO")
-=======
         self = self.full()
         other = other.full()
->>>>>>> 3704bb9b
         out = self.prepare(out)
         self.backend.matmul(
             self.default_view(),
