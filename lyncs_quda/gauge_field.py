--- conflicted
+++ resolved
@@ -454,17 +454,12 @@
         return plaq.x, plaq.y, plaq.z
 
     def compute_fmunu(self, out=None):
-<<<<<<< HEAD
-
         if self.geometry == "TENSOR":
             return self
         if self.geometry != "VECTOR":
             raise TypeError("This gauge object needs to have VECTOR geometry")
-
-        out = self.prepare(out, dofs=(6, 18))
-=======
+        
         out = self.prepare(out, dofs=(6, 9 if self.iscomplex else 18))
->>>>>>> 8f777f9e
         lib.computeFmunu(out.quda_field, self.extended_field(1))
         return out
 
