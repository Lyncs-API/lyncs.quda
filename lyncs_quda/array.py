--- conflicted
+++ resolved
@@ -14,16 +14,12 @@
 def lat_dims(elems=[1, 1, 1, 1]):
     # QUDA_MAX_DIM = 6 by default
     return Array(int, lib.QUDA_MAX_DIM, elems).qarray
-<<<<<<< HEAD
-=======
 
->>>>>>> 0f752c1d
 
 class Array:
     "mimics template <typename T, int n> struct array"
 
     def __init__(self, typename, size, elems=None):
-        self._size = size
         self._qarray = lib.quda.array[typename, size]()
 
         if elems != None:
@@ -33,29 +29,19 @@
                 for idx, val in enumerate(elems):
                     self[idx] = val
             else:
-<<<<<<< HEAD
                 for i in range(size):
-                    self._qarray[i] = elems
-=======
-                self[0] = elems
->>>>>>> 0f752c1d
+                    self[i] = elems
 
     @property
     def qarray(self):
         return self._qarray
 
     def __len__(self):
-        return self._size
+        return self.qarray.N
 
     def __getitem__(self, idx):
         # TODO: suport slicing
         return self.qarray[idx]
 
-<<<<<<< HEAD
-    def __setitem__(self,i , val):
-        self.qarray[i] = val
-        
-=======
     def __setitem__(self, idx, val):
-        self.qarray[idx] = val
->>>>>>> 0f752c1d
+        self.qarray[idx] = val