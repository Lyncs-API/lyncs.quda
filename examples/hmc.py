"""
Implementation of the HMC algorithm
"""

from dataclasses import dataclass, field
from math import prod
from numpy import exp
from random import random
from argparse import Namespace
import click
from tqdm import tqdm
from lyncs_quda import gauge_field, momentum, lib, MPI
from aim import Run
import time


@dataclass
class HMCHelper:
    beta: float = 5
    lattice: tuple = (4, 4, 4, 4)
    # Log
    last_action: float = field(init=False, default=None)

    @property
    def ndims(self):
        return len(self.lattice)

    @property
    def plaq_coeff(self):
        "Plaquette coefficient"
        return -self.beta / 6  # = -1/g_0^2

    @property
    def plaq_paths(self):
        "List of plaquette paths"
        return tuple(
            (mu, nu, -mu, -nu)
            for mu in range(1, self.ndims)
            for nu in range(mu + 1, self.ndims + 1)
        )

    @property
    def coeffs(self):
        "For now only plaquettes, but can be extended"
        return self.plaq_coeff

    @property
    def paths(self):
        "For now only plaquettes, but can be extended"
        return self.plaq_paths

    def action(self, field):
        "Returns the action computed on field"
        self.last_action = 2 * float(
            field.compute_paths(self.paths, self.coeffs).reduce(mean=False)
        )
        return self.last_action

    def unity_gauge(self):
        "Returns a unity geuge"
        out = gauge_field(self.lattice)
        out.unity()
        return out

    def random_gauge(self):
        "Returns a random mom"
        out = gauge_field(self.lattice)
        out.gaussian(10)
        return out

    def random_mom(self):
        "Returns a random momenutm"
        out = momentum(self.lattice)
        out.gaussian(1 / 2**0.5)
        return out

    def update_field(self, field, mom, coeff):
        "Updates the Gauge field"
        return field.update_gauge(mom, coeff)

    def update_mom(self, field, mom, coeff):
        "Updates the momentum"
        return field.compute_paths(
            self.paths, self.coeffs, out=mom, add_coeff=coeff, force=True
        )

    def update(self, field, mom, fcoeff, mcoeff):
        if fcoeff != 0:
            field = self.update_field(field, mom, fcoeff)
        if mcoeff != 0:
            mom = self.update_mom(field, mom, mcoeff)
        return field, mom

    def mom2(self, mom):
        "Norm squared of the momentum half"
        return mom.norm2() / 2

    def hamiltonian(self, field, mom):
        mom2 = self.mom2(mom)
        action = self.action(field)
        return mom2 + action


@dataclass
class Integrator:
    steps: int
    time: float = 1.0
    order: int = field(init=False, default=1)
    pos_coeffs: tuple = field(init=False, default=(0, 1))
    mom_coeffs: tuple = field(init=False, default=(0.5, 0.5))

    def __call__(self, field, mom, helper):

        # Use negative time for reversed integration
        dtime = self.time / self.steps
        for step in range(self.steps):

            for fcoeff, mcoeff in zip(self.pos_coeffs, self.mom_coeffs):
                field, mom = helper.update(field, mom, fcoeff * dtime, mcoeff * dtime)

        return field, mom


HMC_INTEGRATORS = {}


def register(cls):
    HMC_INTEGRATORS[cls.__name__] = cls
    return cls


@register
class LeapFrog(Integrator):
    "Leap frog integration scheme"


@register
@dataclass
class MN2(Integrator):
    "Second order minimal norm integration scheme in position version"
    alpha: float = 0
    order: int = field(init=False, default=2)

    def __post_init__(self):
        self.pos_coeffs = (0, 0.5, 0.5)
        self.mom_coeffs = (self.alpha, 1 - 2 * self.alpha, self.alpha)


@register
@dataclass
class MN2p(Integrator):
    "Second order minimal norm integration scheme in velocity version"
    alpha: float = 0
    order: int = field(init=False, default=2)

    def __post_init__(self):
        self.pos_coeffs = (self.alpha, 1 - 2 * self.alpha, self.alpha)
        self.mom_coeffs = (0.5, 0.5, 0)


_OMF4 = (
    0.2539785108410595,
    -0.03230286765269967,
    0.08398315262876693,
    0.6822365335719091,
)


@register
@dataclass
class OMF4(Integrator):
    "Fourth order integration scheme in velocity version"
    order: int = field(init=False, default=4)
    pos_coeffs: tuple = field(
        init=False,
        default=(
            0,
            _OMF4[0],
            _OMF4[1],
            1 - 2 * (_OMF4[0] + _OMF4[1]),
            _OMF4[1],
            _OMF4[0],
        ),
    )
    mom_coeffs: tuple = field(
        init=False,
        default=(
            _OMF4[2],
            _OMF4[3],
            0.5 - (_OMF4[2] + _OMF4[3]),
            0.5 - (_OMF4[2] + _OMF4[3]),
            _OMF4[3],
            _OMF4[2],
        ),
    )


@dataclass
class HMC:
    helper: HMCHelper
    integrate: Integrator

    # Metrics
    accepted: int = field(init=False, default=0)
    steps: int = field(init=False, default=0)
    denergy: float = field(init=False, default=0)
    last_accepted: bool = field(init=False, default=False)
    last_action: float = field(init=False, default=0)

    def __call__(self, field):
        mom = self.helper.random_mom()
        energy = self.helper.hamiltonian(field, mom)
        action = self.helper.last_action
        field1, mom1 = self.integrate(field, mom, self.helper)
        energy1 = self.helper.hamiltonian(field1, mom1)
        action1 = self.helper.last_action
        self.denergy = energy1 - energy

        self.steps += 1
        self.last_accepted = random() < exp(-self.denergy)
        self.accepted += self.last_accepted

        if self.last_accepted:
            self.last_action = action1
            return field1
        self.last_action = action
        return field

    @property
    def last_plaquette(self):
        return (
            -3
            * self.last_action
            / (self.helper.beta * prod(self.helper.lattice) * len(self.helper.paths))
        )

    @property
    def stats(self):
        return {
            "action": self.last_action,
            "plaquette": self.last_plaquette,
            "dH": self.denergy,
            "exp(-dH)": exp(-self.denergy),
            "acc. rate": self.accepted / self.steps,
            "accepted": self.last_accepted,
        }


@click.command()
@click.option("--beta", type=float, default=5, help="target action's beta")
@click.option("--lattice-size", type=int, default=16, help="Size of hypercubic lattice")
@click.option(
    "--lattice-dims",
    nargs=4,
    type=int,
    default=(0, 0, 0, 0),
    help="Size of asymmetric lattice",
)
@click.option(
    "--procs",
    nargs=4,
    default=(1, 1, 1, 1),
    type=int,
    help="Cartesian topology of the communicator",
)
@click.option(
    "--integrator",
    default="OMF4",
    type=click.Choice(HMC_INTEGRATORS),
    help="Integrator for HMC",
)
@click.option(
    "--t-steps",
    type=int,
    default=3,
    help="Number of time steps trajectory",
)
@click.option(
    "--n-trajs",
    type=int,
    default=100,
    help="Number of trajectories",
)
@click.option(
    "--start",
    type=click.Choice(["unity", "random"]),
    default="random",
    help="Initial field",
)
def main(**kwargs):
    args = Namespace(**kwargs)

    lattice = (
        args.lattice_dims if prod(args.lattice_dims) != 0 else (args.lattice_size,) * 4
<<<<<<< HEAD
        )
    lib.set_comm(procs=args.procs)
    
=======
    )
    lib.set_comm(procs=args.procs, init=True)

>>>>>>> 2aec8b2c
    helper = HMCHelper(args.beta, lattice)
    integr = HMC_INTEGRATORS[args.integrator]
    integr = integr(args.t_steps)
    hmc = HMC(helper, integr)

    if args.start == "random":
        field = helper.random_gauge()
    elif args.start == "unity":
        field = helper.random_unity()
    else:
        raise ValueError("Unknown start")

    dname = "/cyclamen/home/syamamoto/Lattice2022/"
    fname = (
        "".join(tuple(map(str, args.procs + lattice)))
        + f"_beta{args.beta}_{args.integrator}_tsteps{args.t_steps}_ntraj_{args.n_trajs}with{args.start}"
    )
    fp = open(dname + fname, "w")

    # run = Run(repo='/cyclamen/home/syamamoto/Lattice2022/aim', run_hash=hash_id, experiment=experiment, system_tracking_interval=1)
    run = Run(
        repo="/cyclamen/home/syamamoto/Lattice2022/aim",
        experiment=experiment,
        system_tracking_interval=1,
    )
    run["beta"] = args.beta
    run["num_ranks"] = prod(args.procs)

    with tqdm(range(args.n_trajs)) as pbar:
        for step in pbar:
            field = hmc(field)
            pbar.set_description(f"plaq: {hmc.last_plaquette}")

            for key, val in hmc.stats.items():
                run.track(val, name=key)

            print(" ".join(list(map(str, hmc.stats.values()))), file=fp)
    fp.close()


if __name__ == "__main__":
    main()<|MERGE_RESOLUTION|>--- conflicted
+++ resolved
@@ -292,15 +292,8 @@
 
     lattice = (
         args.lattice_dims if prod(args.lattice_dims) != 0 else (args.lattice_size,) * 4
-<<<<<<< HEAD
         )
     lib.set_comm(procs=args.procs)
-    
-=======
-    )
-    lib.set_comm(procs=args.procs, init=True)
-
->>>>>>> 2aec8b2c
     helper = HMCHelper(args.beta, lattice)
     integr = HMC_INTEGRATORS[args.integrator]
     integr = integr(args.t_steps)
