--- conflicted
+++ resolved
@@ -29,22 +29,12 @@
 @device_loop  # enables device
 @lattice_loop  # enables lattice
 def test_params(lib, lattice, device, dtype):
-<<<<<<< HEAD
+
     gf = gauge(lattice, dtype=dtype, device=device) 
-    gf.zero()
-    clv = CloverField(gf,computeTrLog=True,coeff=0)
+    #gf.zero()
+    clv = CloverField(gf, computeTrLog=True, coeff=0)
     params = clv.quda_params
 
-=======
-    gf = gauge(lattice, dtype=dtype, device=device)
-    clv = CloverField(gf)
-    params = clv.quda_params
-
-    print(
-        cp.cuda.runtime.getDeviceCount(), clv.quda_precision, clv.Bytes, clv.Norm_bytes
-    )  # norm_bytes=0
-
->>>>>>> 8437f8b2
     assert clv.is_native()
     assert params.inverse == True
     assert addressof(params.clover) == get_ptr(clv.clover_field)
@@ -152,10 +142,7 @@
     assert np.isclose(clv.abs_max(True), 2 * d )
     assert np.isclose(clv.abs_min(True), 0.0)
     if clv.computeTrLog:
-<<<<<<< HEAD
+
         assert np.allclose(clv.trLog, np.log(1/(2*d)) * prod(lattice) * 6 * np.ones(2))
-=======
-        assert (clv.trLog == 0).all()
->>>>>>> 8437f8b2
     else:
         assert clv.trLog == None
