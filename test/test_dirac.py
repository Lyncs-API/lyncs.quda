--- conflicted
+++ resolved
@@ -96,25 +96,10 @@
     gf.zero()
     gf2 = gauge_scalar(lattice, dtype=dtype, dofs=2 * 48**2, device=device)
     gf2.unity()
-<<<<<<< HEAD
-
-    gf3 = gauge_scalar(lattice, dtype=dtype, dofs=2 * 48**2, device=device)
-    gf3.unity()
-    gf4 = gauge_scalar(lattice, dtype=dtype, dofs=2 * 48**2, device=device)
-    gf4.unity()
-    sf = spinor_coarse(lattice, dofs=48, dtype=dtype, device=device)
-    sf.uniform()
-    print(gf2.is_coarse, gf2.geometry, gf2.gpu_field)
-    # assert False
-
-    dirac = gf.Dirac(coarse_clover=gf2)  # ,coarse_clover_inv=gf3,coarse_precond=gf4)
-
-=======
     sf = spinor_coarse(lattice, dtype=dtype, device=device)
     sf.uniform()
     
-    dirac = gf.Dirac(coarse_clover=gf2)
->>>>>>> a4836dc8
+    dirac = gf.Dirac(clover=gf2)
     assert (dirac.M(sf).field == sf.field).all()
     assert (dirac.Mdag(sf).field == sf.field).all()
     assert (dirac.MdagM(sf).field == sf.field).all()
