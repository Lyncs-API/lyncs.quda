from lyncs_quda import gauge, momentum
import numpy as np
import cupy as cp
from pytest import skip
from lyncs_quda.testing import (
    fixlib as lib,
    lattice_loop,
    device_loop,
    dtype_loop,
    epsilon_loop,
)
from lyncs_cppyy.ll import addressof
from math import isclose


@lattice_loop
def test_default(lattice):
    gf = gauge(lattice)
    assert gf.location == "CUDA"
    assert gf.reconstruct == "NO"
    assert gf.geometry == "VECTOR"


@dtype_loop  # enables dtype
@device_loop  # enables device
@lattice_loop  # enables lattice
def test_params(lib, lattice, device, dtype):
    gf = gauge(lattice, dtype=dtype, device=device)
    params = gf.quda_params
    assert gf.is_native()
    assert params.nColor == 3
    assert params.nFace == 0
    assert params.reconstruct == gf.quda_reconstruct
    assert params.location == gf.quda_location
    assert params.order == gf.quda_order
    assert params.t_boundary == gf.quda_t_boundary
    assert params.link_type == gf.quda_link_type
    assert params.geometry == gf.quda_geometry
    assert addressof(params.gauge) == gf.ptr
    assert params.Precision() == gf.quda_precision
    assert params.nDim == gf.ndims
    assert tuple(params.x)[: gf.ndims] == gf.dims
    assert params.pad == gf.pad
    assert params.ghostExchange == gf.quda_ghost_exchange


@dtype_loop  # enables dtype
@device_loop  # enables device
@lattice_loop  # enables lattice
def test_zero(lib, lattice, device, dtype):
    gf = gauge(lattice, dtype=dtype, device=device)
    gf.zero()
    assert gf == 0
    assert gf.plaquette() == (0, 0, 0)
    assert gf.topological_charge() == (0, (0, 0, 0))
    assert gf.norm1() == 0
    assert gf.norm2() == 0
    assert gf.abs_max() == 0
    assert gf.abs_min() == 0

    assert gf.project() == 4 * np.prod(lattice)
    gf.zero()

    gf2 = gf.new()
    gf2.gaussian()
    assert gf.dot(gf2) == 0

    # Testing operators
    assert not gf
    assert gf + 0 == gf
    assert gf + 1 != gf
    assert gf - 0 == gf
    assert gf * 1 == gf
    assert gf / 1 == gf

    assert isinstance(gf + 0, type(gf))


@dtype_loop  # enables dtype
@device_loop  # enables device
@lattice_loop  # enables lattice
def test_unity(lib, lattice, device, dtype):
    gf = gauge(lattice, dtype=dtype, device=device)
    gf.unity()
    assert gf.plaquette() == (1, 1, 1)
    topo = gf.topological_charge()
    assert np.isclose(topo[0], 0)
    assert topo[1] == (0, 0, 0)
    assert gf.norm1() == 3 * 4 * np.prod(lattice)
    assert gf.norm2() == 3 * 4 * np.prod(lattice)
    assert gf.abs_max() == 1
    assert gf.abs_min() == 0
    assert gf.project() == 0
    assert np.isclose(gf.plaquettes(), 1)
    assert np.allclose(gf.plaquette_field().trace().mean(axis=1), gf.ncol)
    assert np.allclose(gf.plaquette_field(force=True), 0)
    assert np.isclose(gf.rectangles(), 1)
    assert np.allclose(gf.rectangle_field().trace().mean(axis=1), gf.ncol)
    assert np.allclose(gf.rectangle_field(force=True), 0)
    assert np.isclose(gf.gauge_action(), 1)
    assert np.isclose(gf.symanzik_gauge_action(), 1 + 7 / 12)
    assert np.isclose(gf.iwasaki_gauge_action(), 1 + 7 * 0.331)

    gf2 = gf.new()
    gf2.gaussian()
    assert gf.dot(gf2) == gf2


@dtype_loop  # enables dtype
@device_loop  # enables device
@lattice_loop  # enables lattice
def test_random(lib, lattice, device, dtype):
    gf = gauge(lattice, dtype=dtype, device=device)
    gf.gaussian()
    plaq = gf.plaquette()
    total = gf.plaquettes()
    assert np.isclose(plaq[0], total)

    gf2 = gf.copy()
    assert gf == gf2

    assert isclose(gf.norm2(), (gf.field**2).sum(), rel_tol=1e-6)


# need: GPU_GAUGE_TOOLS=ON
@dtype_loop  # enables dtype
@device_loop  # enables device
@lattice_loop  # enables lattice
def test_exponential(lib, lattice, device, dtype):
    gf = gauge(lattice, dtype=dtype, device=device)
    mom = momentum(lattice, dtype=dtype, device=device)
    mom.zero()
    print(mom.reconstruct, mom.is_native(), mom.ncol)

<<<<<<< HEAD
    # mom.copy(out=gf) #quda_field.copy does not work if geometry is diff
    # assert gf == 0

=======
>>>>>>> a4836dc8
    gf.unity()
    gf2 = mom.exponentiate()
    print(1,gf2.shape,gf.shape)
    assert np.equal(gf2.field.flatten(),gf.field.flatten()).all()
    #assert gf2 == gf

    gf.unity()
    gf2 = mom.exponentiate(exact=True)
    print(2,gf2.shape,gf.shape)
    #assert gf2 == gf
    assert np.array_equal(gf2.field.flatten(),gf.field.flatten())
    
    mom.gaussian(epsilon=0)
    gf2 = mom.exponentiate()
    print(3,gf2.shape,gf.shape)
    #assert gf2 == gf
    assert np.array_equal(gf2.field.flatten(),gf.field.flatten())
    
    gf.gaussian()
    gf2 = mom.exponentiate(mul_to=gf)
    assert np.allclose(gf2.field.flatten(),gf.field.flatten())
    #assert gf2 == gf

    gf2 = gf.update_gauge(mom)
    assert np.allclose(gf2.field.flatten(),gf.field.flatten())
    #assert gf2 == gf


<<<<<<< HEAD

=======
>>>>>>> a4836dc8
@dtype_loop  # enables dtype
@device_loop  # enables device
@lattice_loop  # enables lattice
def test_mom_to_full(lib, lattice, device, dtype):
    gf = gauge(lattice, dtype=dtype, device=device)
    mom = momentum(lattice, dtype=dtype, device=device)
    mom.zero()
    #mom.copy(out=gf)

    #assert gf == 0
    gf.zero()
    assert (gf.trace() == 0).all()

    mom.gaussian()
    print(mom.ncol,mom.geometry,mom.shape,gf.ncol,gf.geometry,gf.shape)
    assert False
    mom.copy(out=gf)

    """    
    assert gf.dagger() == -gf
    assert np.allclose(gf.trace().real, 0, atol=1e-9)

    gf2 = mom.full()
    assert gf2 == gf

    mom2 = gf.copy(out=mom.new())
    assert mom2 == mom

    mom2 = gf.to_momentum()
    assert mom2 == mom

    norm2 = 2 * (-gf.dot(gf)).reduce(mean=False)
    assert isclose(mom.norm2(), norm2, rel_tol=1e-6)


# @dtype_loop  # enables dtype
@device_loop  # enables device
@lattice_loop  # enables lattice
@epsilon_loop  # enables epsilon
def test_force(lib, lattice, device, epsilon):
    dtype = "float64"
    gf = gauge(lattice, dtype=dtype, device=device)
    gf.gaussian()
    mom = momentum(lattice, dtype=dtype, device=device)
    mom.gaussian(epsilon=epsilon)

    gf2 = mom.exponentiate(mul_to=gf)

    for path in "plaquette", "rectangle":
        action = getattr(gf, path + "s")()
        action2 = getattr(gf2, path + "s")()
        rel_tol = epsilon * np.prod(lattice)
        print(path, action, action2)
        assert isclose(action, action2, rel_tol=rel_tol)

        daction = (
            getattr(gf, path + "_field")(force=True).full().dot(mom.full()).reduce()
        )
        daction2 = action2 - action
        print(path, daction, daction2, daction / daction2)
        assert isclose(daction, daction2, rel_tol=rel_tol)

        zeros = getattr(gf, path + "_field")(coeffs=0, force=True)
        assert zeros == 0


# @dtype_loop  # enables dtype
@device_loop  # enables device
@lattice_loop  # enables lattice
@epsilon_loop  # enables epsilon
def test_force_gradient(lib, lattice, device, epsilon):
    dtype = "float64"
    gf = gauge(lattice, dtype=dtype, device=device)
    gf.gaussian()

    mom1 = momentum(lattice, dtype=dtype, device=device)
    mom1.gaussian(epsilon=epsilon)

    mom2 = momentum(lattice, dtype=dtype, device=device)
    mom2.gaussian(epsilon=epsilon)

    gf1 = mom1.exponentiate(mul_to=gf)
    gf2 = mom2.exponentiate(mul_to=gf)
    gf12 = mom1.exponentiate(mul_to=gf2)
    gf21 = mom2.exponentiate(mul_to=gf1)

    rel_tol = epsilon * np.prod(lattice)
    for path in "plaquette", "rectangle":
        action = getattr(gf, path + "s")()
        action1 = getattr(gf1, path + "s")()
        action2 = getattr(gf2, path + "s")()
        action21 = getattr(gf21, path + "s")()
        action12 = getattr(gf12, path + "s")()

        ddaction21 = action21 + action - action1 - action2
        ddaction12 = action12 + action - action1 - action2

        ddaction = (
            getattr(gf, path + "_field")(grad=mom1).full().dot(mom2.full()).reduce()
        )
        print(path, ddaction, ddaction21, ddaction / ddaction21)
        assert isclose(ddaction, ddaction21, rel_tol=rel_tol)

        ddaction = (
            getattr(gf, path + "_field")(grad=mom1, left_grad=True)
            .full()
            .dot(mom2.full())
            .reduce()
        )
        print(path, ddaction, ddaction12, ddaction / ddaction21)
        assert isclose(ddaction, ddaction12, rel_tol=rel_tol)

        ddaction = (
            getattr(gf, path + "_field")(grad=mom2).full().dot(mom1.full()).reduce()
        )
        print(path, ddaction, ddaction12, ddaction / ddaction12)
        assert isclose(ddaction, ddaction12, rel_tol=rel_tol)

        ddaction = (
            getattr(gf, path + "_field")(grad=mom2, left_grad=True)
            .full()
            .dot(mom1.full())
            .reduce()
        )
        print(path, ddaction, ddaction21, ddaction / ddaction12)
        assert isclose(ddaction, ddaction21, rel_tol=rel_tol)<|MERGE_RESOLUTION|>--- conflicted
+++ resolved
@@ -132,12 +132,10 @@
     mom.zero()
     print(mom.reconstruct, mom.is_native(), mom.ncol)
 
-<<<<<<< HEAD
+
     # mom.copy(out=gf) #quda_field.copy does not work if geometry is diff
     # assert gf == 0
 
-=======
->>>>>>> a4836dc8
     gf.unity()
     gf2 = mom.exponentiate()
     print(1,gf2.shape,gf.shape)
@@ -166,10 +164,6 @@
     #assert gf2 == gf
 
 
-<<<<<<< HEAD
-
-=======
->>>>>>> a4836dc8
 @dtype_loop  # enables dtype
 @device_loop  # enables device
 @lattice_loop  # enables lattice
