from lyncs_quda import gauge, momentum
import numpy as np
import cupy as cp
from pytest import skip
from lyncs_quda.testing import (
    fixlib as lib,
    lattice_loop,
    device_loop,
    dtype_loop,
    epsilon_loop,
)
from lyncs_cppyy.ll import addressof
from math import isclose


@lattice_loop
def test_default(lattice):
    gf = gauge(lattice)
    assert gf.location == "CUDA"
    assert gf.reconstruct == "NO"
    assert gf.geometry == "VECTOR"


@dtype_loop  # enables dtype
@device_loop  # enables device
@lattice_loop  # enables lattice
def test_params(lib, lattice, device, dtype):
    gf = gauge(lattice, dtype=dtype, device=device)
    params = gf.quda_params
    assert gf.is_native()
    assert params.nColor == 3
    assert params.nFace == 0
    assert params.reconstruct == gf.quda_reconstruct
    assert params.location == gf.quda_location
    assert params.order == gf.quda_order
    assert params.t_boundary == gf.quda_t_boundary
    assert params.link_type == gf.quda_link_type
    assert params.geometry == gf.quda_geometry
    assert addressof(params.gauge) == gf.ptr
    assert params.Precision() == gf.quda_precision
    assert params.nDim == gf.ndims
    assert tuple(params.x)[: gf.ndims] == gf.dims
    assert params.pad == gf.pad
    assert params.ghostExchange == gf.quda_ghost_exchange


@dtype_loop  # enables dtype
@device_loop  # enables device
@lattice_loop  # enables lattice
def test_zero(lib, lattice, device, dtype):
    gf = gauge(lattice, dtype=dtype, device=device)
    gf.zero()
    assert gf == 0
    assert gf.plaquette() == (0, 0, 0)
    assert gf.topological_charge() == (0, (0, 0, 0))
    assert gf.norm1() == 0
    assert gf.norm2() == 0
    assert gf.abs_max() == 0
    assert gf.abs_min() == 0

    assert gf.project() == 4 * np.prod(lattice)
    gf.zero()

    gf2 = gf.new()
    gf2.gaussian()
    assert gf.dot(gf2) == 0

    # Testing operators
    assert not gf
    assert gf + 0 == gf
    assert gf + 1 != gf
    assert gf - 0 == gf
    assert gf * 1 == gf
    assert gf / 1 == gf

    assert isinstance(gf + 0, type(gf))


@dtype_loop  # enables dtype
@device_loop  # enables device
@lattice_loop  # enables lattice
def test_unity(lib, lattice, device, dtype):
    gf = gauge(lattice, dtype=dtype, device=device)
    gf.unity()
    assert gf.plaquette() == (1, 1, 1)
    topo = gf.topological_charge()
    assert np.isclose(topo[0], 0)
    assert topo[1] == (0, 0, 0)
    assert gf.norm1() == 3 * 4 * np.prod(lattice)
    assert gf.norm2() == 3 * 4 * np.prod(lattice)
    assert gf.abs_max() == 1
    assert gf.abs_min() == 0
    assert gf.project() == 0
    assert np.isclose(gf.plaquettes(), 1)
    assert np.allclose(gf.plaquette_field().trace().mean(axis=1), gf.ncol)
    assert np.allclose(gf.plaquette_field(force=True), 0)
    assert np.isclose(gf.rectangles(), 1)
    assert np.allclose(gf.rectangle_field().trace().mean(axis=1), gf.ncol)
    assert np.allclose(gf.rectangle_field(force=True), 0)
    assert np.isclose(gf.gauge_action(), 1)
    assert np.isclose(gf.symanzik_gauge_action(), 1 + 7 / 12)
    assert np.isclose(gf.iwasaki_gauge_action(), 1 + 7 * 0.331)

    gf2 = gf.new()
    gf2.gaussian()
    assert gf.dot(gf2) == gf2


@dtype_loop  # enables dtype
@device_loop  # enables device
@lattice_loop  # enables lattice
def test_random(lib, lattice, device, dtype):
    gf = gauge(lattice, dtype=dtype, device=device)
    gf.gaussian()
    plaq = gf.plaquette()
    total = gf.plaquettes()
    assert np.isclose(plaq[0], total)

    gf2 = gf.copy()
    assert gf == gf2

    assert isclose(gf.norm2(), (gf.field**2).sum(), rel_tol=1e-6)


# need: GPU_GAUGE_TOOLS=ON
@dtype_loop  # enables dtype
@device_loop  # enables device
@lattice_loop  # enables lattice
def test_exponential(lib, lattice, device, dtype):
    gf = gauge(lattice, dtype=dtype, device=device)
    mom = momentum(lattice, dtype=dtype, device=device)
    mom.zero()
    print(mom.reconstruct, mom.is_native(), mom.ncol)

    # mom.copy(out=gf) #quda_field.copy does not work if geometry is diff
    # assert gf == 0

    gf.unity()
    gf2 = mom.exponentiate()
    assert gf2 == gf

    gf.unity()
    gf2 = mom.exponentiate(exact=True)
    assert gf2 == gf

    mom.gaussian(epsilon=0)
    gf2 = mom.exponentiate()
    assert gf2 == gf

    gf.gaussian()
    gf2 = mom.exponentiate(mul_to=gf)
    assert gf2 == gf

    gf2 = gf.update_gauge(mom)
    assert gf2 == gf


"""    
@dtype_loop  # enables dtype
@device_loop  # enables device
@lattice_loop  # enables lattice
def test_mom_to_full(lib, lattice, device, dtype):
    gf = gauge(lattice, dtype=dtype, device=device)
    mom = momentum(lattice, dtype=dtype, device=device)
    mom.zero()
    mom.copy(out=gf)

    assert gf == 0
    assert (gf.trace() == 0).all()

    mom.gaussian()
    mom.copy(out=gf)

    assert gf.dagger() == -gf
    assert np.allclose(gf.trace().real, 0, atol=1e-9)

    gf2 = mom.full()
    assert gf2 == gf

    mom2 = gf.copy(out=mom.new())
    assert mom2 == mom

<<<<<<< HEAD
#need: GPU_GAUGE_FORCE=ON
=======
    mom2 = gf.to_momentum()
    assert mom2 == mom

    norm2 = 2 * (-gf.dot(gf)).reduce(mean=False)
    assert isclose(mom.norm2(), norm2, rel_tol=1e-6)


>>>>>>> afd62ae4
# @dtype_loop  # enables dtype
@device_loop  # enables device
@lattice_loop  # enables lattice
@epsilon_loop  # enables epsilon
def test_force(lib, lattice, device, epsilon):
    dtype = "float64"
    gf = gauge(lattice, dtype=dtype, device=device)
    gf.gaussian()
    mom = momentum(lattice, dtype=dtype, device=device)
    mom.gaussian(epsilon=epsilon)

    gf2 = mom.exponentiate(mul_to=gf)

    for path in "plaquette", "rectangle":
        action = getattr(gf, path + "s")()
        action2 = getattr(gf2, path + "s")()
        rel_tol = epsilon * np.prod(lattice)
        print(path, action, action2)
        assert isclose(action, action2, rel_tol=rel_tol)

        daction = (
            getattr(gf, path + "_field")(force=True).full().dot(mom.full()).reduce()
        )
        daction2 = action2 - action
        print(path, daction, daction2, daction / daction2)
        assert isclose(daction, daction2, rel_tol=rel_tol)

        zeros = getattr(gf, path + "_field")(coeffs=0, force=True)
        assert zeros == 0


# @dtype_loop  # enables dtype
@device_loop  # enables device
@lattice_loop  # enables lattice
@epsilon_loop  # enables epsilon
def test_force_gradient(lib, lattice, device, epsilon):
    dtype = "float64"
    gf = gauge(lattice, dtype=dtype, device=device)
    gf.gaussian()

    mom1 = momentum(lattice, dtype=dtype, device=device)
    mom1.gaussian(epsilon=epsilon)

    mom2 = momentum(lattice, dtype=dtype, device=device)
    mom2.gaussian(epsilon=epsilon)

    gf1 = mom1.exponentiate(mul_to=gf)
    gf2 = mom2.exponentiate(mul_to=gf)
    gf12 = mom1.exponentiate(mul_to=gf2)
    gf21 = mom2.exponentiate(mul_to=gf1)

    rel_tol = epsilon * np.prod(lattice)
    for path in "plaquette", "rectangle":
        action = getattr(gf, path + "s")()
        action1 = getattr(gf1, path + "s")()
        action2 = getattr(gf2, path + "s")()
        action21 = getattr(gf21, path + "s")()
        action12 = getattr(gf12, path + "s")()

        ddaction21 = action21 + action - action1 - action2
        ddaction12 = action12 + action - action1 - action2

        ddaction = (
            getattr(gf, path + "_field")(grad=mom1).full().dot(mom2.full()).reduce()
        )
        print(path, ddaction, ddaction21, ddaction / ddaction21)
        assert isclose(ddaction, ddaction21, rel_tol=rel_tol)

        ddaction = (
            getattr(gf, path + "_field")(grad=mom1, left_grad=True)
            .full()
            .dot(mom2.full())
            .reduce()
        )
        print(path, ddaction, ddaction12, ddaction / ddaction21)
        assert isclose(ddaction, ddaction12, rel_tol=rel_tol)

        ddaction = (
            getattr(gf, path + "_field")(grad=mom2).full().dot(mom1.full()).reduce()
        )
        print(path, ddaction, ddaction12, ddaction / ddaction12)
        assert isclose(ddaction, ddaction12, rel_tol=rel_tol)

        ddaction = (
            getattr(gf, path + "_field")(grad=mom2, left_grad=True)
            .full()
            .dot(mom1.full())
            .reduce()
        )
        print(path, ddaction, ddaction21, ddaction / ddaction12)
        assert isclose(ddaction, ddaction21, rel_tol=rel_tol)
"""<|MERGE_RESOLUTION|>--- conflicted
+++ resolved
@@ -155,7 +155,6 @@
     assert gf2 == gf
 
 
-"""    
 @dtype_loop  # enables dtype
 @device_loop  # enables device
 @lattice_loop  # enables lattice
@@ -180,9 +179,6 @@
     mom2 = gf.copy(out=mom.new())
     assert mom2 == mom
 
-<<<<<<< HEAD
-#need: GPU_GAUGE_FORCE=ON
-=======
     mom2 = gf.to_momentum()
     assert mom2 == mom
 
@@ -190,7 +186,6 @@
     assert isclose(mom.norm2(), norm2, rel_tol=1e-6)
 
 
->>>>>>> afd62ae4
 # @dtype_loop  # enables dtype
 @device_loop  # enables device
 @lattice_loop  # enables lattice
@@ -281,5 +276,4 @@
             .reduce()
         )
         print(path, ddaction, ddaction21, ddaction / ddaction12)
-        assert isclose(ddaction, ddaction21, rel_tol=rel_tol)
-"""+        assert isclose(ddaction, ddaction21, rel_tol=rel_tol)